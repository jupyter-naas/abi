[project]
name = "src"
version = "0.1.0"
description = "AI system"
authors = [{ name = "AI Team", email = "aiteam@company.com" }]
requires-python = "~=3.10"
readme = "README.md"
dependencies = [
    "pyyaml>=6.0.1,<7",
    "abi[ssh]",
    "requests[socks]>=2.32.3,<3",
    "fastapi>=0.115.5,<0.116",
    "uvicorn[standard]>=0.32.1,<0.33",
    "replicate>=1.0.4,<2",
    "pydash>=8.0.4,<9",
    "pandas>=2.2.3,<3",
    "click>=8.2.0,<9",
    "jwt>=1.3.1,<2",
    "pyjwt>=2.10.1,<3",
    "boto3>=1.38.19,<2",
    "google>=3.0.0,<4",
    "google-auth-oauthlib>=1.2.1,<2",
    "google-api-python-client>=2.155.0,<3",
    "google-analytics-data>=0.18.16,<0.19",
    "psycopg2-binary>=2.9.10,<3",
    "supabase>=2.10.0,<3",
    "yfinance>=0.2.50,<0.3",
    "algoliasearch>=4.11.1,<5",
    "google-cloud-bigquery>=3.27.0,<4",
    "google-cloud-functions>=1.19.0,<2",
    "google-cloud-storage>=2.19.0,<3",
    "plotly>=5.24.1,<6",
    "rich>=13.9.4,<14",
    "pillow>=11.0.0,<12",
    "matplotlib>=3.7.1,<4",
    "seaborn>=0.13.2,<0.14",
    "gitpython>=3.1.43,<4",
    "openpyxl>=3.1.5,<4",
    "python-multipart>=0.0.20,<0.0.21",
    # "wordcloud>=1.9.4,<2",  # Temporarily disabled due to missing Python.h
    "imapclient>=3.0.1,<4",
    "pynacl>=1.5.0,<2",
    "python-pptx>=1.0.2,<2",
    "arxiv>=2.1.3,<3",
    "jinja2>=3.1.6,<4",
    "types-requests>=2.31.0.6",
    "pyperclip>=1.9.0",
    "streamlit>=1.45.1",
    "pydantic>=2.11.4",
    "watchdog>=6.0.0",
    "langchain-google-genai>=2.1.4",
    "feedparser>=6.0.11",
    "thefuzz>=0.22.1",
    "ollama>=0.5.1",
    "langchain-ollama>=0.3.4",
    "httpx>=0.28.0,<0.29",
    "python-dotenv>=1.0.0,<2",
    "fastmcp>=2.11.2",
    "langchain-anthropic>=0.3.17",
    "langchain-mistralai>=0.2.11",
    "langchain-xai>=0.2.5",
<<<<<<< HEAD
    "wordcloud>=1.9.4",
=======
    "google-genai>=1.28.0",
    "psycopg[binary,pool]>=3.2.9",
    "langgraph-checkpoint-postgres>=2.0.23",
    "mypy>=1.17.1",
>>>>>>> 406e9e3d
]

[project.scripts]
abi = "src.cli:main"
api = "src.api:api"
mcp-server = "mcp_server:run"
chat-arxiv-agent = "src.apps.terminal_agent.main:run_arxiv_agent"

[dependency-groups]
terminal-agent = [
    "langchain-anthropic>=0.3.0,<0.4",
    "langchain-openai>=0.3.3,<0.4",
    "rich>=13.9.4,<14",
]

[tool.uv]
dev-dependencies = [
    "pytest>=8.3.4,<9",
    "mypy>=1.15.0",
    "pyrefly>=0.16.1",
    "pytest-xdist>=3.7.0",
    "dagster>=1.5.13",
    "dagster-webserver>=1.5.13",
]


[tool.uv.sources]
abi = { path = "./lib", editable = true }

[build-system]
requires = ["hatchling"]
build-backend = "hatchling.build"

[tool.dagster]
module_name = "src.core.modules.__demo__.orchestration.definitions"

[tool.pytest.ini_options]
log_cli = true
log_cli_level = "INFO"
log_cli_format = "%(asctime)s [%(levelname)8s] %(message)s (%(filename)s:%(lineno)s)"
log_cli_date_format = "%Y-%m-%d %H:%M:%S"<|MERGE_RESOLUTION|>--- conflicted
+++ resolved
@@ -59,14 +59,10 @@
     "langchain-anthropic>=0.3.17",
     "langchain-mistralai>=0.2.11",
     "langchain-xai>=0.2.5",
-<<<<<<< HEAD
-    "wordcloud>=1.9.4",
-=======
     "google-genai>=1.28.0",
     "psycopg[binary,pool]>=3.2.9",
     "langgraph-checkpoint-postgres>=2.0.23",
     "mypy>=1.17.1",
->>>>>>> 406e9e3d
 ]
 
 [project.scripts]
