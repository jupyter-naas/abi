[project]
name = "src"
version = "0.1.0"
description = "AI system"
authors = [{ name = "AI Team", email = "aiteam@company.com" }]
requires-python = "~=3.10"
readme = "README.md"
dependencies = [
    "pyyaml>=6.0.1,<7",
    "abi[ssh]",
    "requests[socks]>=2.32.3,<3",
    "fastapi>=0.115.5,<0.116",
    "uvicorn[standard]>=0.32.1,<0.33",
    "replicate>=1.0.4,<2",
    "pydash>=8.0.4,<9",
    "pandas>=2.2.3,<3",
    "click>=8.2.0,<9",
    "jwt>=1.3.1,<2",
    "pyjwt>=2.10.1,<3",
    "boto3>=1.38.19,<2",
    "google>=3.0.0,<4",
    "google-auth-oauthlib>=1.2.1,<2",
    "google-api-python-client>=2.155.0,<3",
    "google-analytics-data>=0.18.16,<0.19",
    "psycopg2-binary>=2.9.10,<3",
    "supabase>=2.10.0,<3",
    "yfinance>=0.2.50,<0.3",
    "algoliasearch>=4.11.1,<5",
    "google-cloud-bigquery>=3.27.0,<4",
    "google-cloud-functions>=1.19.0,<2",
    "google-cloud-storage>=2.19.0,<3",
    "plotly>=5.24.1,<6",
    "rich>=13.9.4,<14",
    "pillow>=11.0.0,<12",
    "matplotlib>=3.7.1,<4",
    "seaborn>=0.13.2,<0.14",
    "gitpython>=3.1.43,<4",
    "openpyxl>=3.1.5,<4",
    "python-multipart>=0.0.20,<0.0.21",
    "wordcloud>=1.9.4,<2",
    "imapclient>=3.0.1,<4",
    "pynacl>=1.5.0,<2",
    "python-pptx>=1.0.2,<2",
    "arxiv>=2.1.3,<3",
    "jinja2>=3.1.6,<4",
    "types-requests>=2.31.0.6",
    "pyperclip>=1.9.0",
    "streamlit>=1.45.1",
    "pydantic>=2.11.4",
    "watchdog>=6.0.0",
    "langchain-google-genai>=2.1.4",
<<<<<<< HEAD
    "feedparser>=6.0.11",
    "owlready2>=0.48",
    "ttl2py",
=======
    "thefuzz>=0.22.1",
    "ollama>=0.5.1",
    "langchain-ollama>=0.3.4",
    "httpx>=0.28.0,<0.29",
    "python-dotenv>=1.0.0,<2",
    "fastmcp>=2.11.2",
    "langchain-anthropic>=0.3.17",
    "langchain-mistralai>=0.2.11",
    "langchain-xai>=0.2.5",
    "google-genai>=1.28.0",
>>>>>>> 0f5d37c6
]

[project.scripts]
abi = "src.cli:main"
api = "src.api:api"
mcp-server = "mcp_server:run"
chat-arxiv-agent = "src.apps.terminal_agent.main:run_arxiv_agent"

[dependency-groups]
terminal-agent = [
    "langchain-anthropic>=0.3.0,<0.4",
    "langchain-openai>=0.3.3,<0.4",
    "rich>=13.9.4,<14",
]

[tool.uv]
dev-dependencies = [
    "pytest>=8.3.4,<9",
    "mypy>=1.15.0",
    "pyrefly>=0.16.1",
    "pytest-xdist>=3.7.0",
    "dagster>=1.5.13",
    "dagster-webserver>=1.5.13",
]


[tool.uv.sources]
abi = { path = "./lib", editable = true }
ttl2py = { path = "./ttl2py", editable = true }

[build-system]
requires = ["hatchling"]
build-backend = "hatchling.build"

<<<<<<< HEAD
[tool.dagster]
module_name = "dagster_definitions"
=======
[tool.pytest.ini_options]
log_cli = true
log_cli_level = "INFO"
log_cli_format = "%(asctime)s [%(levelname)8s] %(message)s (%(filename)s:%(lineno)s)"
log_cli_date_format = "%Y-%m-%d %H:%M:%S"
>>>>>>> 0f5d37c6
<|MERGE_RESOLUTION|>--- conflicted
+++ resolved
@@ -37,7 +37,7 @@
     "gitpython>=3.1.43,<4",
     "openpyxl>=3.1.5,<4",
     "python-multipart>=0.0.20,<0.0.21",
-    "wordcloud>=1.9.4,<2",
+    # "wordcloud>=1.9.4,<2",  # Temporarily disabled due to missing Python.h
     "imapclient>=3.0.1,<4",
     "pynacl>=1.5.0,<2",
     "python-pptx>=1.0.2,<2",
@@ -49,11 +49,7 @@
     "pydantic>=2.11.4",
     "watchdog>=6.0.0",
     "langchain-google-genai>=2.1.4",
-<<<<<<< HEAD
     "feedparser>=6.0.11",
-    "owlready2>=0.48",
-    "ttl2py",
-=======
     "thefuzz>=0.22.1",
     "ollama>=0.5.1",
     "langchain-ollama>=0.3.4",
@@ -63,8 +59,7 @@
     "langchain-anthropic>=0.3.17",
     "langchain-mistralai>=0.2.11",
     "langchain-xai>=0.2.5",
-    "google-genai>=1.28.0",
->>>>>>> 0f5d37c6
+    "wordcloud>=1.9.4",
 ]
 
 [project.scripts]
@@ -99,13 +94,11 @@
 requires = ["hatchling"]
 build-backend = "hatchling.build"
 
-<<<<<<< HEAD
 [tool.dagster]
 module_name = "dagster_definitions"
-=======
+
 [tool.pytest.ini_options]
 log_cli = true
 log_cli_level = "INFO"
 log_cli_format = "%(asctime)s [%(levelname)8s] %(message)s (%(filename)s:%(lineno)s)"
-log_cli_date_format = "%Y-%m-%d %H:%M:%S"
->>>>>>> 0f5d37c6
+log_cli_date_format = "%Y-%m-%d %H:%M:%S"