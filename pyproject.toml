[project]
name = "src"
version = "0.1.0"
description = "AI system"
authors = [{ name = "AI Team", email = "aiteam@company.com" }]
requires-python = "~=3.10"
readme = "README.md"
dependencies = [
    "pyyaml>=6.0.1,<7",
    "abi[all]",
    "requests>=2.32.3,<3",
    "fastapi>=0.115.5,<0.116",
    "uvicorn[standard]>=0.32.1,<0.33",
    "replicate>=1.0.4,<2",
    "pydash>=8.0.4,<9",
    "pandas>=2.2.3,<3",
    "click>=8.2.0,<9",
    "jwt>=1.3.1,<2",
    "pyjwt>=2.10.1,<3",
    "boto3>=1.38.19,<2",
    "google>=3.0.0,<4",
    "google-auth-oauthlib>=1.2.1,<2",
    "google-api-python-client>=2.155.0,<3",
    "google-analytics-data>=0.18.16,<0.19",
    "psycopg2-binary>=2.9.10,<3",
    "supabase>=2.10.0,<3",
    "yfinance>=0.2.50,<0.3",
    "algoliasearch>=4.11.1,<5",
    "google-cloud-bigquery>=3.27.0,<4",
    "google-cloud-functions>=1.19.0,<2",
    "google-cloud-storage>=2.19.0,<3",
    "plotly>=5.24.1,<6",
    "rich>=13.9.4,<14",
    "pillow>=11.0.0,<12",
    "kaleido==0.2.1",
    "matplotlib>=3.7.1,<4",
    "seaborn>=0.13.2,<0.14",
    "gitpython>=3.1.43,<4",
    "openpyxl>=3.1.5,<4",
    "python-multipart>=0.0.20,<0.0.21",
    "wordcloud>=1.9.4,<2",
    "imapclient>=3.0.1,<4",
    "pynacl>=1.5.0,<2",
    "python-pptx>=1.0.2,<2",
    "arxiv>=2.1.3,<3",
    "jinja2>=3.1.6,<4",
    "mypy>=1.15.0",
    "types-requests>=2.31.0.6",
    "pyperclip>=1.9.0",
]

<<<<<<< HEAD
[tool.poetry.dependencies]
python = "^3.9"
pyyaml = "^6.0.1"
abi = {path = "./lib", develop = true, extras = ["all"]} 
requests = "^2.32.3"
fastapi = "^0.115.5"
uvicorn = {extras = ["standard"], version = "^0.32.1"}
replicate = "^1.0.4"
pydash = "^8.0.4"
pandas = "^2.2.3"
click = "^8.1.7"
jwt = "^1.3.1"
pyjwt = "^2.10.1"
boto3 = "^1.35.82"
google = "^3.0.0"
google-auth-oauthlib = "^1.2.1"
google-api-python-client = "^2.155.0"
google-analytics-data = "^0.18.16"
psycopg2-binary = "^2.9.10"
supabase = "^2.10.0"
yfinance = "^0.2.50"
algoliasearch = "^4.11.1"
google-cloud-bigquery = "^3.27.0"
google-cloud-functions = "^1.19.0"
google-cloud-storage = "^2.19.0"
plotly = "^5.24.1"
rich = "^13.9.4"
pillow = "^11.0.0"
kaleido = "0.2.1"
matplotlib = "^3.7.1"
seaborn = "^0.13.2"
gitpython = "^3.1.43"
openpyxl = "^3.1.5"
python-multipart = "^0.0.20"
wordcloud = "^1.9.4"
imapclient = "^3.0.1"
pynacl = "^1.5.0"
python-pptx = "^1.0.2"
arxiv = "^2.1.3"
#siteanalyzer = { path = "./src/core/modules/common/integrations/siteanalyzer/target/wheels/siteanalyzer-0.1.0-py3-none-any.whl", develop = true }
jinja2 = "^3.1.6"
pytest = "^8.3.5"
langchain-google-genai = "^2.1.4"
langchain-aws = "^0.2.23"

[tool.poetry.group.terminal-agent.dependencies]
langchain-anthropic = "^0.3.0"
langchain-openai = "^0.3.3"
rich = "^13.9.4"

[tool.poetry.group.dev.dependencies]
pytest = "^8.3.4"
ipykernel = "^6.29.5"

[tool.poetry.scripts]
=======
[project.scripts]
>>>>>>> 61d3fc56
abi = "src.cli:main"
api = "src.api:api"
chat-arxiv-agent = "src.apps.terminal_agent.main:run_arxiv_agent"

[dependency-groups]
terminal-agent = [
    "langchain-anthropic>=0.3.0,<0.4",
    "langchain-openai>=0.3.3,<0.4",
    "rich>=13.9.4,<14",
]
dev = [
    "pytest>=8.3.4,<9",
    "ipykernel>=6.29.5,<7",
]


[tool.uv.sources]
abi = { path = "./lib", editable = true }

[build-system]
requires = ["hatchling"]
build-backend = "hatchling.build"<|MERGE_RESOLUTION|>--- conflicted
+++ resolved
@@ -49,65 +49,7 @@
     "pyperclip>=1.9.0",
 ]
 
-<<<<<<< HEAD
-[tool.poetry.dependencies]
-python = "^3.9"
-pyyaml = "^6.0.1"
-abi = {path = "./lib", develop = true, extras = ["all"]} 
-requests = "^2.32.3"
-fastapi = "^0.115.5"
-uvicorn = {extras = ["standard"], version = "^0.32.1"}
-replicate = "^1.0.4"
-pydash = "^8.0.4"
-pandas = "^2.2.3"
-click = "^8.1.7"
-jwt = "^1.3.1"
-pyjwt = "^2.10.1"
-boto3 = "^1.35.82"
-google = "^3.0.0"
-google-auth-oauthlib = "^1.2.1"
-google-api-python-client = "^2.155.0"
-google-analytics-data = "^0.18.16"
-psycopg2-binary = "^2.9.10"
-supabase = "^2.10.0"
-yfinance = "^0.2.50"
-algoliasearch = "^4.11.1"
-google-cloud-bigquery = "^3.27.0"
-google-cloud-functions = "^1.19.0"
-google-cloud-storage = "^2.19.0"
-plotly = "^5.24.1"
-rich = "^13.9.4"
-pillow = "^11.0.0"
-kaleido = "0.2.1"
-matplotlib = "^3.7.1"
-seaborn = "^0.13.2"
-gitpython = "^3.1.43"
-openpyxl = "^3.1.5"
-python-multipart = "^0.0.20"
-wordcloud = "^1.9.4"
-imapclient = "^3.0.1"
-pynacl = "^1.5.0"
-python-pptx = "^1.0.2"
-arxiv = "^2.1.3"
-#siteanalyzer = { path = "./src/core/modules/common/integrations/siteanalyzer/target/wheels/siteanalyzer-0.1.0-py3-none-any.whl", develop = true }
-jinja2 = "^3.1.6"
-pytest = "^8.3.5"
-langchain-google-genai = "^2.1.4"
-langchain-aws = "^0.2.23"
-
-[tool.poetry.group.terminal-agent.dependencies]
-langchain-anthropic = "^0.3.0"
-langchain-openai = "^0.3.3"
-rich = "^13.9.4"
-
-[tool.poetry.group.dev.dependencies]
-pytest = "^8.3.4"
-ipykernel = "^6.29.5"
-
-[tool.poetry.scripts]
-=======
 [project.scripts]
->>>>>>> 61d3fc56
 abi = "src.cli:main"
 api = "src.api:api"
 chat-arxiv-agent = "src.apps.terminal_agent.main:run_arxiv_agent"
