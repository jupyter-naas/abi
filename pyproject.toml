[project]
name = "src"
version = "0.1.0"
description = "AI system"
authors = [{ name = "AI Team", email = "aiteam@company.com" }]
requires-python = "~=3.10"
readme = "README.md"
dependencies = [
    "pyyaml>=6.0.1,<7",
    "abi[ssh]",
    "requests[socks]>=2.32.3,<3",
    "fastapi>=0.115.5,<0.116",
    "uvicorn[standard]>=0.32.1,<0.33",
    "replicate>=1.0.4,<2",
    "pydash>=8.0.4,<9",
    "pandas>=2.2.3,<3",
    "click>=8.2.0,<9",
    "jwt>=1.3.1,<2",
    "pyjwt>=2.10.1,<3",
    "boto3>=1.38.19,<2",
    "google>=3.0.0,<4",
    "google-auth-oauthlib>=1.2.1,<2",
    "google-api-python-client>=2.155.0,<3",
    "google-analytics-data>=0.18.16,<0.19",
    "psycopg2-binary>=2.9.10,<3",
    "supabase>=2.10.0,<3",
    "yfinance>=0.2.50,<0.3",
    "algoliasearch>=4.11.1,<5",
    "google-cloud-bigquery>=3.27.0,<4",
    "google-cloud-functions>=1.19.0,<2",
    "google-cloud-storage>=2.19.0,<3",
    "plotly>=5.24.1,<6",
    "rich>=13.9.4,<14",
    "pillow>=11.0.0,<12",
    "matplotlib>=3.7.1,<4",
    "seaborn>=0.13.2,<0.14",
    "gitpython>=3.1.43,<4",
    "openpyxl>=3.1.5,<4",
    "python-multipart>=0.0.20,<0.0.21",
    "wordcloud>=1.9.4,<2",
    "imapclient>=3.0.1,<4",
    "pynacl>=1.5.0,<2",
    "python-pptx>=1.0.2,<2",
    "arxiv>=2.1.3,<3",
    "jinja2>=3.1.6,<4",
    "types-requests>=2.31.0.6",
    "pyperclip>=1.9.0",
    "streamlit>=1.45.1",
<<<<<<< HEAD
    "langchain-ollama>=0.3.3",
    "ollama>=0.4.8",
=======
    "pydantic>=2.11.4",
    "watchdog>=6.0.0",
    "langchain-google-genai>=2.1.4",
>>>>>>> 114cabef
]

[project.scripts]
abi = "src.cli:main"
api = "src.api:api"
chat-arxiv-agent = "src.apps.terminal_agent.main:run_arxiv_agent"

[dependency-groups]
terminal-agent = [
    "langchain-anthropic>=0.3.0,<0.4",
    "langchain-openai>=0.3.3,<0.4",
    "rich>=13.9.4,<14",
]

[tool.uv]
dev-dependencies = [
    "pytest>=8.3.4,<9",
    "mypy>=1.15.0",
    "pyrefly>=0.16.1",
    "pytest-xdist>=3.7.0",
]


[tool.uv.sources]
abi = { path = "./lib", editable = true }

[build-system]
requires = ["hatchling"]
build-backend = "hatchling.build"<|MERGE_RESOLUTION|>--- conflicted
+++ resolved
@@ -46,14 +46,11 @@
     "types-requests>=2.31.0.6",
     "pyperclip>=1.9.0",
     "streamlit>=1.45.1",
-<<<<<<< HEAD
     "langchain-ollama>=0.3.3",
     "ollama>=0.4.8",
-=======
     "pydantic>=2.11.4",
     "watchdog>=6.0.0",
     "langchain-google-genai>=2.1.4",
->>>>>>> 114cabef
 ]
 
 [project.scripts]
