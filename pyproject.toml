[project]
name = "src"
version = "0.1.0"
description = "AI system"
authors = [{ name = "AI Team", email = "aiteam@company.com" }]
requires-python = "~=3.10"
readme = "README.md"
dependencies = [
    "pyyaml>=6.0.1,<7",
    "abi[ssh]",
    "requests[socks]>=2.32.3,<3",
    "fastapi>=0.115.5,<0.116",
    "uvicorn[standard]>=0.32.1,<0.33",
    "replicate>=1.0.4,<2",
    "pydash>=8.0.4,<9",
    "pandas>=2.2.3,<3",
    "click>=8.2.0,<9",
    "jwt>=1.3.1,<2",
    "pyjwt>=2.10.1,<3",
    "boto3>=1.38.19,<2",
    "google>=3.0.0,<4",
    "google-auth-oauthlib>=1.2.1,<2",
    "google-api-python-client>=2.155.0,<3",
    "google-analytics-data>=0.18.16,<0.19",
    "psycopg2-binary>=2.9.10,<3",
    "supabase>=2.10.0,<3",
    "yfinance>=0.2.50,<0.3",
    "algoliasearch>=4.11.1,<5",
    "google-cloud-bigquery>=3.27.0,<4",
    "google-cloud-functions>=1.19.0,<2",
    "google-cloud-storage>=2.19.0,<3",
    "plotly>=5.24.1,<6",
    "rich>=13.9.4,<14",
    "pillow>=11.0.0,<12",
    "matplotlib>=3.7.1,<4",
    "seaborn>=0.13.2,<0.14",
    "gitpython>=3.1.43,<4",
    "openpyxl>=3.1.5,<4",
    "python-multipart>=0.0.20,<0.0.21",
    "wordcloud>=1.9.4,<2",
    "imapclient>=3.0.1,<4",
    "pynacl>=1.5.0,<2",
    "python-pptx>=1.0.2,<2",
    "arxiv>=2.1.3,<3",
    "jinja2>=3.1.6,<4",
    "types-requests>=2.31.0.6",
    "pyperclip>=1.9.0",
    "streamlit>=1.45.1",
    "pydantic>=2.11.4",
    "watchdog>=6.0.0",
    "langchain-google-genai>=2.1.4",
    "thefuzz>=0.22.1",
    "ollama>=0.5.1",
    "langchain-ollama>=0.3.4",
<<<<<<< HEAD
    "httpx>=0.28.0,<0.29",
    "python-dotenv>=1.0.0,<2",
    "fastmcp>=0.14.0,<0.15",
=======
    "langchain-anthropic>=0.3.17",
    "langchain-mistralai>=0.2.11",
    "langchain-xai>=0.2.5",
    "google-genai>=1.28.0",
>>>>>>> 44aa730a
]

[project.scripts]
abi = "src.cli:main"
api = "src.api:api"
chat-arxiv-agent = "src.apps.terminal_agent.main:run_arxiv_agent"

[dependency-groups]
terminal-agent = [
    "langchain-anthropic>=0.3.0,<0.4",
    "langchain-openai>=0.3.3,<0.4",
    "rich>=13.9.4,<14",
]

[tool.uv]
dev-dependencies = [
    "pytest>=8.3.4,<9",
    "mypy>=1.15.0",
    "pyrefly>=0.16.1",
    "pytest-xdist>=3.7.0",
]


[tool.uv.sources]
abi = { path = "./lib", editable = true }

[build-system]
requires = ["hatchling"]
build-backend = "hatchling.build"

[tool.pytest.ini_options]
log_cli = true
log_cli_level = "INFO"
log_cli_format = "%(asctime)s [%(levelname)8s] %(message)s (%(filename)s:%(lineno)s)"
log_cli_date_format = "%Y-%m-%d %H:%M:%S"<|MERGE_RESOLUTION|>--- conflicted
+++ resolved
@@ -52,21 +52,19 @@
     "thefuzz>=0.22.1",
     "ollama>=0.5.1",
     "langchain-ollama>=0.3.4",
-<<<<<<< HEAD
     "httpx>=0.28.0,<0.29",
     "python-dotenv>=1.0.0,<2",
-    "fastmcp>=0.14.0,<0.15",
-=======
+    "fastmcp>=2.11.2",
     "langchain-anthropic>=0.3.17",
     "langchain-mistralai>=0.2.11",
     "langchain-xai>=0.2.5",
     "google-genai>=1.28.0",
->>>>>>> 44aa730a
 ]
 
 [project.scripts]
 abi = "src.cli:main"
 api = "src.api:api"
+mcp-server = "abi_mcp_server:run"
 chat-arxiv-agent = "src.apps.terminal_agent.main:run_arxiv_agent"
 
 [dependency-groups]
