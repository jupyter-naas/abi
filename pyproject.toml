--- conflicted
+++ resolved
@@ -73,11 +73,8 @@
     "dagster-aws[s3]>=0.27.12",
     "ratelimit>=2.2.1",
     "yahooquery>=2.4.1",
-<<<<<<< HEAD
     "bodo>=2025.10",
-=======
     "pandas-stubs>=2.3.2.250926",
->>>>>>> dda4afe4
 ]
 
 [project.scripts]
