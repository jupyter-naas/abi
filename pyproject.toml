--- conflicted
+++ resolved
@@ -49,12 +49,6 @@
     "pydantic>=2.11.4",
     "watchdog>=6.0.0",
     "langchain-google-genai>=2.1.4",
-<<<<<<< HEAD
-    "thefuzz>=0.22.1",
-    "fitz>=0.0.1.dev2",
-    "pymupdf>=1.26.3",
-    "pytickersymbols>=1.1.15",
-=======
     "feedparser>=6.0.11",
     "thefuzz>=0.22.1",
     "ollama>=0.5.1",
@@ -70,7 +64,6 @@
     "langgraph-checkpoint-postgres>=2.0.23",
     "mypy>=1.17.1",
     "langchain-perplexity>=0.1.2",
->>>>>>> bcd2ce9e
 ]
 
 [project.scripts]
