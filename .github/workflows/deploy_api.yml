name: ABI API

env:
<<<<<<< HEAD
  REGISTRY_NAME: "abi-forvismazars-api"
=======
  REGISTRY_NAME: ${{ github.event.repository.name }}-api
>>>>>>> 5ee820d1
  
on:
  workflow_run:
    workflows:
      - "Build ABI Container"
    types: 
      - completed

jobs:
  build:
    runs-on: ubuntu-latest
    steps:
      - name: Checkout repository
        uses: actions/checkout@v4

      - name: Set up Docker Buildx
        uses: docker/setup-buildx-action@v3

      - name: Cache Docker layers
        uses: actions/cache@v4
        with:
          path: /tmp/.buildx-cache
          key: ${{ runner.os }}-buildx-${{ github.sha }}
          restore-keys: |
            ${{ runner.os }}-buildx-

      - name: Log in to GitHub Container Registry
        uses: docker/login-action@v3
        with:
          registry: ghcr.io
          username: ${{ github.actor }}
          password: ${{ secrets.ACCESS_TOKEN }}
      
      - name: Install naas-python
        run: |
          pip install naas-python
          pip install --upgrade pydantic==2.7.4
      
      - name: Create Naas Container registry
        run: |
          naas-python registry create --name ${{ env.REGISTRY_NAME }} || echo "Registry already exists"
        env:
          NAAS_CREDENTIALS_JWT_TOKEN: ${{ secrets.NAAS_CREDENTIALS_JWT_TOKEN }}

      - name: Push latest abi container
        env:
          NAAS_CREDENTIALS_JWT_TOKEN: ${{ secrets.NAAS_CREDENTIALS_JWT_TOKEN }}
          OPENAI_API_KEY: ${{ secrets.OPENAI_API_KEY }}
          ACCESS_TOKEN: ${{ secrets.ACCESS_TOKEN }}
          ABI_API_KEY: ${{ secrets.ABI_API_KEY }}
        run: |
          docker pull ghcr.io/${{ github.repository }}/abi:latest
          export URI=`naas-python registry get -n ${{ env.REGISTRY_NAME }} | grep -v 'URI' | awk '{print $3}'`

          # Generate timestamp to tag image
          TIMESTAMP=$(date +%s)

          docker tag ghcr.io/${{ github.repository }}/abi:latest $URI:$TIMESTAMP

          naas-python registry docker-login -n ${{ env.REGISTRY_NAME }}

          docker push $URI:$TIMESTAMP
          
          ENV_CONFIG="{\
            \"OPENAI_API_KEY\":\"$OPENAI_API_KEY\",\
            \"NAAS_API_KEY\":\"$NAAS_CREDENTIALS_JWT_TOKEN\",\
            \"GITHUB_ACCESS_TOKEN\":\"$ACCESS_TOKEN\",\
            \"ABI_API_KEY\":\"$ABI_API_KEY\"\
          }"

          naas-python space create --name=${{ env.REGISTRY_NAME }} --image=$URI:$TIMESTAMP --port=9879 --cpu=1 --memory=1Gi --env "$ENV_CONFIG" \
           || naas-python space update --name=${{ env.REGISTRY_NAME }} --image=$URI:$TIMESTAMP --port=9879 --cpu=1 --memory=1Gi --env "$ENV_CONFIG"<|MERGE_RESOLUTION|>--- conflicted
+++ resolved
@@ -1,11 +1,7 @@
 name: ABI API
 
 env:
-<<<<<<< HEAD
-  REGISTRY_NAME: "abi-forvismazars-api"
-=======
   REGISTRY_NAME: ${{ github.event.repository.name }}-api
->>>>>>> 5ee820d1
   
 on:
   workflow_run:
