name: ABI API

env:
  REGISTRY_NAME: "abi-forvismazars-api"
  
on:
  workflow_run:
    workflows:
      - "Build ABI Container"
    types: 
      - completed

jobs:
  build:
    runs-on: ubuntu-latest
    steps:
      - name: Checkout repository
        uses: actions/checkout@v4

      - name: Set up Docker Buildx
        uses: docker/setup-buildx-action@v3

      - name: Cache Docker layers
        uses: actions/cache@v4
        with:
          path: /tmp/.buildx-cache
          key: ${{ runner.os }}-buildx-${{ github.sha }}
          restore-keys: |
            ${{ runner.os }}-buildx-

      - name: Log in to GitHub Container Registry
        uses: docker/login-action@v3
        with:
          registry: ghcr.io
          username: ${{ github.actor }}
          password: ${{ secrets.ACCESS_TOKEN }}
      
      - name: Install naas-python
        run: |
          pip install naas-python
          pip install --upgrade pydantic==2.7.4
      
      - name: Create Naas Container registry
        run: |
          naas-python registry create --name ${{ env.REGISTRY_NAME }} || echo "Registry already exists"
        env:
          NAAS_CREDENTIALS_JWT_TOKEN: ${{ secrets.NAAS_CREDENTIALS_JWT_TOKEN }}

      - name: Push latest abi container
        env:
          NAAS_CREDENTIALS_JWT_TOKEN: ${{ secrets.NAAS_CREDENTIALS_JWT_TOKEN }}
          OPENAI_API_KEY: ${{ secrets.OPENAI_API_KEY }}
          ACCESS_TOKEN: ${{ secrets.ACCESS_TOKEN }}
          ABI_API_KEY: ${{ secrets.ABI_API_KEY }}
        run: |
          docker pull ghcr.io/${{ github.repository }}/abi:latest
          export URI=`naas-python registry get -n ${{ env.REGISTRY_NAME }} | grep -v 'URI' | awk '{print $3}'`

          # Generate timestamp to tag image
          TIMESTAMP=$(date +%s)

          docker tag ghcr.io/${{ github.repository }}/abi:latest $URI:$TIMESTAMP

          naas-python registry docker-login -n ${{ env.REGISTRY_NAME }}

          docker push $URI:$TIMESTAMP
          
<<<<<<< HEAD
          ENV_CONFIG="{\"OPENAI_API_KEY\":\"$OPENAI_API_KEY\",\"NAAS_API_KEY\":\"$NAAS_CREDENTIALS_JWT_TOKEN\",\"GITHUB_ACCESS_TOKEN\":\"$ACCESS_TOKEN\",\"ABI_API_KEY\":\"$ABI_API_KEY\"}"
          
=======
          ENV_CONFIG="{\
            \"OPENAI_API_KEY\":\"$OPENAI_API_KEY\",\
            \"NAAS_API_KEY\":\"$NAAS_CREDENTIALS_JWT_TOKEN\",\
            \"GITHUB_ACCESS_TOKEN\":\"$ACCESS_TOKEN\",\
            \"ABI_API_KEY\":\"$ABI_API_KEY\"\
          }"

>>>>>>> 01add817
          naas-python space create --name=${{ env.REGISTRY_NAME }} --image=$URI:$TIMESTAMP --port=9879 --cpu=1 --memory=1Gi --env "$ENV_CONFIG" \
           || naas-python space update --name=${{ env.REGISTRY_NAME }} --image=$URI:$TIMESTAMP --port=9879 --cpu=1 --memory=1Gi --env "$ENV_CONFIG"<|MERGE_RESOLUTION|>--- conflicted
+++ resolved
@@ -65,10 +65,6 @@
 
           docker push $URI:$TIMESTAMP
           
-<<<<<<< HEAD
-          ENV_CONFIG="{\"OPENAI_API_KEY\":\"$OPENAI_API_KEY\",\"NAAS_API_KEY\":\"$NAAS_CREDENTIALS_JWT_TOKEN\",\"GITHUB_ACCESS_TOKEN\":\"$ACCESS_TOKEN\",\"ABI_API_KEY\":\"$ABI_API_KEY\"}"
-          
-=======
           ENV_CONFIG="{\
             \"OPENAI_API_KEY\":\"$OPENAI_API_KEY\",\
             \"NAAS_API_KEY\":\"$NAAS_CREDENTIALS_JWT_TOKEN\",\
@@ -76,6 +72,5 @@
             \"ABI_API_KEY\":\"$ABI_API_KEY\"\
           }"
 
->>>>>>> 01add817
           naas-python space create --name=${{ env.REGISTRY_NAME }} --image=$URI:$TIMESTAMP --port=9879 --cpu=1 --memory=1Gi --env "$ENV_CONFIG" \
            || naas-python space update --name=${{ env.REGISTRY_NAME }} --image=$URI:$TIMESTAMP --port=9879 --cpu=1 --memory=1Gi --env "$ENV_CONFIG"