--- conflicted
+++ resolved
@@ -1,26 +1,10 @@
 services:
-  # abi:
-  #   build: .
-  #   ports:
-  #     - 9879:9879
-  #     - 8501:8501
-  #   volumes:
-  #     - .:/app
-  #     - cargo-cache:/root/.cargo
-  #   environment:
-  #     - PYTHONPATH=/app
-  #   env_file:
-  #     - .env
-  #   command: ["uv", "run"]
-
-  ollama:
-    image: alpine/ollama
+  abi:
+    build: .
     ports:
-      - 11434:11434
+      - 9879:9879
+      - 8501:8501
     volumes:
-<<<<<<< HEAD
-      - ollama-cache:/root/.ollama
-=======
       - ./scripts:/app/scripts
       - ./uv.lock:/app/uv.lock
       - ./config.yaml:/app/config.yaml
@@ -32,15 +16,23 @@
       - ./README.md:/app/README.md
       - cargo-cache:/root/.cargo
       - venv_cache:/app/.venv
->>>>>>> 114cabef
+    environment:
+      - PYTHONPATH=/app
+    env_file:
+      - .env
+    command: ["uv", "run"]
+
+  ollama:
+    image: alpine/ollama
+    ports:
+      - 11434:11434
+    volumes:
+      - ollama-cache:/root/.ollama
     environment:
       - OLLAMA_HOST=0.0.0.0
 
+
 volumes:
-<<<<<<< HEAD
-  # cargo-cache:
+  cargo-cache:
   ollama-cache:
-=======
-  cargo-cache:
-  venv_cache:
->>>>>>> 114cabef
+  venv_cache: