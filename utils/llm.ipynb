{
 "cells": [
  {
   "cell_type": "markdown",
   "id": "c45a01c3-50b8-45ef-9372-78a71ef4bf81",
   "metadata": {
    "papermill": {},
    "tags": []
   },
   "source": [
    "<img width=\"8%\" alt=\"Naas.png\" src=\"https://raw.githubusercontent.com/jupyter-naas/awesome-notebooks/master/.github/assets/logos/Naas.png\" style=\"border-radius: 15%\">"
   ]
  },
  {
   "cell_type": "markdown",
   "id": "1da2bba4-1b4c-4daa-a7c8-487c3a740eba",
   "metadata": {},
   "source": [
    "# LLM"
   ]
  },
  {
   "cell_type": "markdown",
   "id": "a03e20c0-49a0-4204-b5f9-c1f89850dd8b",
   "metadata": {},
   "source": [
    "## Input"
   ]
  },
  {
   "cell_type": "markdown",
   "id": "55dab74d-00db-4949-be18-c38b505c1738",
   "metadata": {
    "papermill": {},
    "tags": []
   },
   "source": [
    "### Import libraries"
   ]
  },
  {
   "cell_type": "code",
   "execution_count": null,
   "id": "4c84f9d2-1a1f-423c-9ecd-ba4ed244c4c0",
   "metadata": {
    "papermill": {},
    "tags": []
   },
   "outputs": [],
   "source": [
    "import openai\n",
<<<<<<< HEAD
=======
    "import naas_python as naas\n",
>>>>>>> 1c03b7b8
    "import requests\n",
    "import json\n",
    "import os\n",
    "import time"
   ]
  },
  {
   "cell_type": "markdown",
   "id": "2d7fbb76-e6d6-4a73-a0a8-d2043349681e",
   "metadata": {},
   "source": [
    "### Setup variables"
   ]
  },
  {
   "cell_type": "code",
   "execution_count": null,
   "id": "66512db5-cd09-43ec-9711-89a6b3d6e42c",
   "metadata": {
    "tags": []
   },
   "outputs": [],
   "source": [
    "jup_token = os.environ.get('JUPYTERHUB_API_TOKEN')"
   ]
  },
  {
   "cell_type": "markdown",
   "id": "17772827-ea8b-4d47-be40-8be22d3a6568",
   "metadata": {},
   "source": [
    "## Model"
   ]
  },
  {
   "cell_type": "markdown",
   "id": "c578c46b-af00-43b1-91c0-df5134888b70",
   "metadata": {},
   "source": [
    "### Get Naas Long lived token"
   ]
  },
  {
   "cell_type": "code",
   "execution_count": null,
   "id": "85ae0224-d01a-4caa-ac8d-36c290d3ac84",
   "metadata": {
    "tags": []
   },
   "outputs": [],
   "source": [
    "def get_long_lived_token(jup_token):\n",
    "    url = f\"https://auth.naas.ai/bearer/jupyterhub/longlived?token={jup_token}\"\n",
    "    res = requests.get(url)\n",
    "    res.raise_for_status()\n",
    "    long_lived_token = res.json()['access_token']\n",
    "    return long_lived_token"
   ]
  },
  {
   "cell_type": "markdown",
   "id": "dfa8eec1-704d-46c2-96a8-2fe97e5ccc87",
   "metadata": {},
   "source": [
    "### Create Naas Chat completion"
   ]
  },
  {
   "cell_type": "code",
   "execution_count": null,
   "id": "441b0906-e928-46ab-95ff-6dcd02131a95",
   "metadata": {
    "tags": []
   },
   "outputs": [],
   "source": [
    "def create_naas_chat_completion(\n",
    "    access_token,\n",
    "    model_id=\"507dbbc5-88a1-4bd7-8c35-28cea3faaf1f\",\n",
    "    prompt=\"\",\n",
    "    message=\"\",\n",
    "):\n",
    "    # Requests\n",
    "    url = f\"https://api.naas.ai/model/{model_id}/completion\"\n",
    "    payload = json.dumps(\n",
    "        {\n",
    "            \"id\": model_id,\n",
    "            \"payload\": json.dumps(\n",
    "                {\n",
    "                    \"messages\": \n",
    "                    [\n",
    "                        {\n",
    "                            \"role\": \"system\",\n",
    "                            \"content\": prompt\n",
    "                        },\n",
    "                        {\n",
    "                            \"role\": \"user\",\n",
    "                            \"content\": message\n",
    "                        }\n",
    "                    ]\n",
    "                }\n",
    "            )\n",
    "        }\n",
    "    )\n",
    "    headers = {\n",
    "      'Content-Type': 'application/json',\n",
    "      'Authorization': f'Bearer {access_token}'\n",
    "    }\n",
    "    result = None\n",
    "    retry = 0\n",
    "    while True:\n",
    "        try:\n",
    "            response = requests.post(url, headers=headers, data=payload)\n",
    "            result = response.json()['completion']['completions'][0]\n",
    "            break\n",
    "        except Exception as e:\n",
    "            print(e)\n",
    "        retry += 1\n",
    "        time.sleep(10)\n",
    "        if retry >= 3:\n",
    "            break\n",
<<<<<<< HEAD
    "    return result"
=======
    "    return result\n",
    "\n",
    "# long_lived_token = naas.secret.get('NAAS_API_TOKEN').value\n",
    "# prompt = \"\"\"\n",
    "# I will give you the occupation from a profile I get from LinkedIn, you will return the company you can extract from by checking the word after 'at' or '@'.\n",
    "# If you don't find it return \"NA\"\n",
    "# Don't put the results into quotes.\n",
    "# \"\"\"\n",
    "# message = \"Data Sommelier | Data Integration | Intelligent Data Platform' at DATANOSCO\"\n",
    "\n",
    "# result = None\n",
    "# if long_lived_token is not None:\n",
    "#     result = create_naas_chat_completion(\n",
    "#         long_lived_token,\n",
    "#         prompt=prompt,\n",
    "#         message=message,\n",
    "# )\n",
    "# result"
>>>>>>> 1c03b7b8
   ]
  },
  {
   "cell_type": "markdown",
   "id": "72b56114-c44c-4ac2-bd92-ca2d2ca7cefa",
   "metadata": {},
   "source": [
    "### Create OpenAI completion"
   ]
  },
  {
   "cell_type": "code",
   "execution_count": null,
   "id": "4ef12d07-ebd5-4aa7-9c27-f58c3edc79b8",
   "metadata": {
    "tags": []
   },
   "outputs": [],
   "source": [
    "def create_openai_completion(\n",
    "    openai_api_key,\n",
    "    prompt,\n",
    "    message\n",
    "):\n",
    "    # Init\n",
    "    openai.api_key = openai_api_key\n",
    "    \n",
    "    # Get response\n",
    "    response = openai.ChatCompletion.create(\n",
    "        model=\"gpt-4\",\n",
    "        temperature=0,\n",
    "        messages=[\n",
    "            {\n",
    "                \"role\": \"system\",\n",
    "                \"content\": prompt\n",
    "            },\n",
    "            {\n",
    "                \"role\": \"user\",\n",
    "                \"content\": message\n",
    "            }\n",
    "        ]\n",
    "    )\n",
<<<<<<< HEAD
    "    return response['choices'][0]['message']['content']"
=======
    "    return response['choices'][0]['message']['content']\n",
    "\n",
    "# openai_api_key = naas.secret.get('OPENAI_API_KEY').value\n",
    "# prompt = \"\"\"\n",
    "# I will give you the occupation from a profile I get from LinkedIn, you will return the company you can extract from by checking the word after 'at' or '@'.\n",
    "# If you don't find it return \"NA\"\n",
    "# Don't put the results into quotes.\n",
    "# \"\"\"\n",
    "# message = \"Data Sommelier | Data Integration | Intelligent Data Platform' at DATANOSCO\"\n",
    "\n",
    "# result = None\n",
    "# if openai_api_key is not None:\n",
    "#     result = create_openai_completion(\n",
    "#         openai_api_key,\n",
    "#         prompt=prompt,\n",
    "#         message=message,\n",
    "#     )\n",
    "# result"
>>>>>>> 1c03b7b8
   ]
  },
  {
   "cell_type": "markdown",
   "id": "c56e7467-89b1-4d83-9633-96453709a143",
   "metadata": {},
   "source": [
    "## Output"
   ]
  },
  {
   "cell_type": "code",
   "execution_count": null,
   "id": "a3756c41-3d91-4850-9466-6d304adb7afb",
   "metadata": {},
   "outputs": [],
   "source": []
  }
 ],
 "metadata": {
  "kernelspec": {
   "display_name": "Python 3",
   "language": "python",
   "name": "python3"
  },
  "language_info": {
   "codemirror_mode": {
    "name": "ipython",
    "version": 3
   },
   "file_extension": ".py",
   "mimetype": "text/x-python",
   "name": "python",
   "nbconvert_exporter": "python",
   "pygments_lexer": "ipython3",
   "version": "3.9.6"
  },
  "widgets": {
   "application/vnd.jupyter.widget-state+json": {
    "state": {},
    "version_major": 2,
    "version_minor": 0
   }
  }
 },
 "nbformat": 4,
 "nbformat_minor": 5
}<|MERGE_RESOLUTION|>--- conflicted
+++ resolved
@@ -49,10 +49,6 @@
    "outputs": [],
    "source": [
     "import openai\n",
-<<<<<<< HEAD
-=======
-    "import naas_python as naas\n",
->>>>>>> 1c03b7b8
     "import requests\n",
     "import json\n",
     "import os\n",
@@ -174,28 +170,7 @@
     "        time.sleep(10)\n",
     "        if retry >= 3:\n",
     "            break\n",
-<<<<<<< HEAD
     "    return result"
-=======
-    "    return result\n",
-    "\n",
-    "# long_lived_token = naas.secret.get('NAAS_API_TOKEN').value\n",
-    "# prompt = \"\"\"\n",
-    "# I will give you the occupation from a profile I get from LinkedIn, you will return the company you can extract from by checking the word after 'at' or '@'.\n",
-    "# If you don't find it return \"NA\"\n",
-    "# Don't put the results into quotes.\n",
-    "# \"\"\"\n",
-    "# message = \"Data Sommelier | Data Integration | Intelligent Data Platform' at DATANOSCO\"\n",
-    "\n",
-    "# result = None\n",
-    "# if long_lived_token is not None:\n",
-    "#     result = create_naas_chat_completion(\n",
-    "#         long_lived_token,\n",
-    "#         prompt=prompt,\n",
-    "#         message=message,\n",
-    "# )\n",
-    "# result"
->>>>>>> 1c03b7b8
    ]
   },
   {
@@ -238,28 +213,7 @@
     "            }\n",
     "        ]\n",
     "    )\n",
-<<<<<<< HEAD
     "    return response['choices'][0]['message']['content']"
-=======
-    "    return response['choices'][0]['message']['content']\n",
-    "\n",
-    "# openai_api_key = naas.secret.get('OPENAI_API_KEY').value\n",
-    "# prompt = \"\"\"\n",
-    "# I will give you the occupation from a profile I get from LinkedIn, you will return the company you can extract from by checking the word after 'at' or '@'.\n",
-    "# If you don't find it return \"NA\"\n",
-    "# Don't put the results into quotes.\n",
-    "# \"\"\"\n",
-    "# message = \"Data Sommelier | Data Integration | Intelligent Data Platform' at DATANOSCO\"\n",
-    "\n",
-    "# result = None\n",
-    "# if openai_api_key is not None:\n",
-    "#     result = create_openai_completion(\n",
-    "#         openai_api_key,\n",
-    "#         prompt=prompt,\n",
-    "#         message=message,\n",
-    "#     )\n",
-    "# result"
->>>>>>> 1c03b7b8
    ]
   },
   {
