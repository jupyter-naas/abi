--- conflicted
+++ resolved
@@ -3,15 +3,9 @@
   github_project_repository: "jupyter-naas/abi-forvismazars.com" # Github repository name (e.g. jupyter-naas/abi)
   github_support_repository: "jupyter-naas/abi-forvismazars.com" # Github repository name (e.g. jupyter-naas/abi)
   github_project_id: 12 # Github project number stored in Github URL (e.g. https://github.com/jupyter-naas/abi/projects/1)
-<<<<<<< HEAD
-  ontology_store_path: "src/data/ontology-store" # Path to the ontology store
+  ontology_store_path: "src/storage/triplestore" # Path to the ontology store
   api_title: "ABI Forvis Mazars API" # API title
   api_description: "API for ABI Forvis Mazars, your Artifical Business Intelligence" # API description
-=======
-  ontology_store_path: "storage/triplestore" # Path to the ontology store
-  api_title: "ABI API" # API title
-  api_description: "API for ABI, your Artifical Business Intelligence" # API description
->>>>>>> 326fd074
   logo_path: "assets/logo.png" # Path to the logo
   favicon_path: "assets/favicon.ico" # Path to the favicon
   storage_name: "abi" # Name of the storage
