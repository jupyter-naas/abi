config:
  workspace_id: "96ce7ee7-e5f5-4bca-acf9-9d5d41317f81" # Naas workspace ID
  github_repository: "jupyter-naas/abi" # Github repository name (e.g. jupyter-naas/abi)
  github_project_id: 12 # Github project number stored in Github URL (e.g. https://github.com/jupyter-naas/abi/projects/1)
  triple_store_path: "storage/triplestore" # Path to the ontology store
  api_title: "ABI API" # API title
  api_description: "API for ABI, your Artifical Business Intelligence" # API description
  logo_path: "assets/logo.png" # Path to the logo
  favicon_path: "assets/favicon.ico" # Path to the favicon
  storage_name: "abi" # Name of the storage
  space_name: "abi" # Name of the space
  cors_origins:
    - "http://localhost:9879"
  auto_publish:
    enabled: true # Enable automatic publishing of agents to workspace
    exclude_agents: [] # Agents to exclude from auto-publishing (empty list means publish all enabled agents)
    default_agent: "Abi" # Which agent to set as default in workspace

modules:
<<<<<<< HEAD
  - path: src/core/modules/abi
    enabled: true
  - path: src/core/modules/chatgpt
    enabled: false
  - path: src/core/modules/claude
    enabled: false
  - path: src/core/modules/deepseek
    enabled: false
  - path: src/core/modules/gemini
    enabled: false
  - path: src/core/modules/gemma
    enabled: false
  - path: src/core/modules/grok
    enabled: false
  - path: src/core/modules/llama
    enabled: false
  - path: src/core/modules/mistral
    enabled: false
  - path: src/core/modules/perplexity
    enabled: false
  - path: src/core/modules/qwen
    enabled: false
  - path: src/core/modules/templatablesparqlquery
=======
  - path: src/core/abi
    enabled: true
  - path: src/core/chatgpt
    enabled: true
  - path: src/core/claude
    enabled: true
  - path: src/core/deepseek
    enabled: true
  - path: src/core/gemini
    enabled: true
  - path: src/core/gemma
    enabled: true
  - path: src/core/grok
    enabled: true
  - path: src/core/llama
    enabled: true
  - path: src/core/mistral
    enabled: true
  - path: src/core/perplexity
>>>>>>> 222869d2
    enabled: true
  - path: src/core/qwen
    enabled: true
<<<<<<< HEAD
  - path: src/marketplace/modules/applications/github
    enabled: false
  - path: src/marketplace/modules/applications/google_search
    enabled: true
  - path: src/marketplace/modules/applications/linkedin
    enabled: false
  - path: src/marketplace/modules/applications/naas
    enabled: true
  - path: src/marketplace/modules/applications/postgres
    enabled: false
  - path: src/marketplace/modules/applications/powerpoint
    enabled: false
  - path: src/marketplace/modules/domains/account-executive
    enabled: false
  - path: src/marketplace/modules/domains/accountant
    enabled: false
  - path: src/marketplace/modules/domains/business-development-representative
    enabled: false
  - path: src/marketplace/modules/domains/campaign-manager
    enabled: false
  - path: src/marketplace/modules/domains/community-manager
    enabled: false
  - path: src/marketplace/modules/domains/content-analyst
    enabled: false
  - path: src/marketplace/modules/domains/content-creator
    enabled: false
  - path: src/marketplace/modules/domains/content-strategist
    enabled: false
  - path: src/marketplace/modules/domains/customer-success-manager
    enabled: false
  - path: src/marketplace/modules/domains/cyber-security-analyst
    enabled: true
  - path: src/marketplace/modules/domains/data-engineer
    enabled: false
  - path: src/marketplace/modules/domains/devops-engineer
    enabled: false
  - path: src/marketplace/modules/domains/financial-controller
    enabled: false
  - path: src/marketplace/modules/domains/human-resources-manager
    enabled: false
  - path: src/marketplace/modules/domains/inside-sales representative
    enabled: false
  - path: src/marketplace/modules/domains/osint-researcher
    enabled: false
  - path: src/marketplace/modules/domains/private-investigator
    enabled: false
  - path: src/marketplace/modules/domains/project-manager
    enabled: false
  - path: src/marketplace/modules/domains/sales-development-representative
    enabled: false
  - path: src/marketplace/modules/domains/software-engineer
    enabled: false
  - path: src/marketplace/modules/domains/support
    enabled: true
  - path: src/marketplace/modules/domains/treasurer
    enabled: false

pipelines:
  - name: github.GithubIssuesPipeline
    cron: "0 0 * * *"
    parameters:
      - github_repository: "https://github.com/jupyter-naas/abi"
      - github_repository: "https://github.com/jupyter-naas/docs"
      - github_repository: "https://github.com/jupyter-naas/naaspython"
=======
  - path: src/core/templatablesparqlquery
    enabled: true
  - path: src/marketplace/applications/git
    enabled: true
  - path: src/marketplace/applications/github
    enabled: true
  - path: src/marketplace/applications/naas
    enabled: true
  - path: src/marketplace/domains/support
    enabled: true
>>>>>>> 222869d2
<|MERGE_RESOLUTION|>--- conflicted
+++ resolved
@@ -17,31 +17,6 @@
     default_agent: "Abi" # Which agent to set as default in workspace
 
 modules:
-<<<<<<< HEAD
-  - path: src/core/modules/abi
-    enabled: true
-  - path: src/core/modules/chatgpt
-    enabled: false
-  - path: src/core/modules/claude
-    enabled: false
-  - path: src/core/modules/deepseek
-    enabled: false
-  - path: src/core/modules/gemini
-    enabled: false
-  - path: src/core/modules/gemma
-    enabled: false
-  - path: src/core/modules/grok
-    enabled: false
-  - path: src/core/modules/llama
-    enabled: false
-  - path: src/core/modules/mistral
-    enabled: false
-  - path: src/core/modules/perplexity
-    enabled: false
-  - path: src/core/modules/qwen
-    enabled: false
-  - path: src/core/modules/templatablesparqlquery
-=======
   - path: src/core/abi
     enabled: true
   - path: src/core/chatgpt
@@ -61,76 +36,9 @@
   - path: src/core/mistral
     enabled: true
   - path: src/core/perplexity
->>>>>>> 222869d2
     enabled: true
   - path: src/core/qwen
     enabled: true
-<<<<<<< HEAD
-  - path: src/marketplace/modules/applications/github
-    enabled: false
-  - path: src/marketplace/modules/applications/google_search
-    enabled: true
-  - path: src/marketplace/modules/applications/linkedin
-    enabled: false
-  - path: src/marketplace/modules/applications/naas
-    enabled: true
-  - path: src/marketplace/modules/applications/postgres
-    enabled: false
-  - path: src/marketplace/modules/applications/powerpoint
-    enabled: false
-  - path: src/marketplace/modules/domains/account-executive
-    enabled: false
-  - path: src/marketplace/modules/domains/accountant
-    enabled: false
-  - path: src/marketplace/modules/domains/business-development-representative
-    enabled: false
-  - path: src/marketplace/modules/domains/campaign-manager
-    enabled: false
-  - path: src/marketplace/modules/domains/community-manager
-    enabled: false
-  - path: src/marketplace/modules/domains/content-analyst
-    enabled: false
-  - path: src/marketplace/modules/domains/content-creator
-    enabled: false
-  - path: src/marketplace/modules/domains/content-strategist
-    enabled: false
-  - path: src/marketplace/modules/domains/customer-success-manager
-    enabled: false
-  - path: src/marketplace/modules/domains/cyber-security-analyst
-    enabled: true
-  - path: src/marketplace/modules/domains/data-engineer
-    enabled: false
-  - path: src/marketplace/modules/domains/devops-engineer
-    enabled: false
-  - path: src/marketplace/modules/domains/financial-controller
-    enabled: false
-  - path: src/marketplace/modules/domains/human-resources-manager
-    enabled: false
-  - path: src/marketplace/modules/domains/inside-sales representative
-    enabled: false
-  - path: src/marketplace/modules/domains/osint-researcher
-    enabled: false
-  - path: src/marketplace/modules/domains/private-investigator
-    enabled: false
-  - path: src/marketplace/modules/domains/project-manager
-    enabled: false
-  - path: src/marketplace/modules/domains/sales-development-representative
-    enabled: false
-  - path: src/marketplace/modules/domains/software-engineer
-    enabled: false
-  - path: src/marketplace/modules/domains/support
-    enabled: true
-  - path: src/marketplace/modules/domains/treasurer
-    enabled: false
-
-pipelines:
-  - name: github.GithubIssuesPipeline
-    cron: "0 0 * * *"
-    parameters:
-      - github_repository: "https://github.com/jupyter-naas/abi"
-      - github_repository: "https://github.com/jupyter-naas/docs"
-      - github_repository: "https://github.com/jupyter-naas/naaspython"
-=======
   - path: src/core/templatablesparqlquery
     enabled: true
   - path: src/marketplace/applications/git
@@ -141,4 +49,5 @@
     enabled: true
   - path: src/marketplace/domains/support
     enabled: true
->>>>>>> 222869d2
+  - path: src/marketplace/domains/cyber-security-analyst
+    enabled: true