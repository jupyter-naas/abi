--- conflicted
+++ resolved
@@ -166,14 +166,11 @@
 chat-support-agent: .venv
 	@ docker compose run abi bash -c 'poetry install && poetry run python -m src.core.apps.terminal_agent.main generic_run_agent SupportAgent'
 
-<<<<<<< HEAD
 default: deps help
-.DEFAULT_GOAL := default 
-=======
+.DEFAULT_GOAL := default
+
 chat: .venv
 	@ docker compose run abi bash -c 'poetry install && poetry run python -m src.core.apps.terminal_agent.main generic_run_agent $(agent)'
 
-.DEFAULT_GOAL := help
->>>>>>> f0ed8d86
 
 .PHONY: test chat-supervisor-agent chat-support-agent api sh lock add abi-add help