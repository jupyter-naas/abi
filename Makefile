# =============================================================================
# ABI Project Makefile
# =============================================================================
# Main entry points for the ABI (Agent-Based Intelligence) project
# This file organizes commands into logical categories for easy navigation

# =============================================================================
# CORE TARGETS (Primary entry points)
# =============================================================================

# Default target - starts the main ABI chat agent
.DEFAULT_GOAL := default

# Default target with help display
log_level=ERROR
default: deps local-up airgap
	@ LOG_LEVEL=$(log_level) uv run cli chat naas_abi AbiAgent

# Main help documentation - displays all available commands organized by category
help:
	@echo "ABI Project Makefile Help"
	@echo "=========================="
	@echo ""
	@echo "CORE TARGETS:"
	@echo "  default                  Show this help message and ensure dependencies"
	@echo "  deps                     Install all dependencies and set up environment"
	@echo "  chat                     Start generic agent (use: make chat agent=AgentName)"
	@echo "  help                     Show this help documentation"
	@echo ""
	@echo "DEPENDENCIES & ENVIRONMENT:"
	@echo "  uv                       Ensure uv package manager and Python 3.10 are installed"
	@echo "  .venv                    Create virtual environment and install dependencies"
	@echo "  .env                     Create environment file (auto-generated on first run)"
	@echo "  git-deps                 Set up git hooks for code quality checks"
	@echo "  install                  Install all dependencies (alternative to .venv)"
	@echo "  lock                     Update dependency lock files"
	@echo "  local-build              Build all Docker containers defined in docker-compose.yml"
	@echo ""
	@echo "CHAT & AGENT COMMANDS:"
	@echo "  chat                     Start generic chat (default agent: AbiAgent, override: agent=AgentName)"
	@echo "  chat-abi-agent           Start the main ABI conversational agent"
	@echo ""
	@echo "MARKETPLACE AI AGENTS:"
	@echo "  chat-chatgpt-agent       Start ChatGPT-based agent"
	@echo "  chat-claude-agent        Start Claude-based agent"
	@echo "  chat-deepseek-agent      Start DeepSeek-based agent"
	@echo "  chat-gemini-agent        Start Gemini-based agent"
	@echo "  chat-gemma-agent         Start Gemma-based agent"
	@echo "  chat-grok-agent          Start Grok-based agent"
	@echo "  chat-llama-agent         Start Llama-based agent"
	@echo "  chat-mistral-agent       Start Mistral-based agent"
	@echo "  chat-perplexity-agent    Start Perplexity-based agent"
	@echo "  chat-qwen-agent          Start Qwen-based agent"
	@echo ""
	@echo "MARKETPLACE APPLICATION AGENTS:"
	@echo "  chat-agicap-agent        Start Agicap integration agent"
	@echo "  chat-airtable-agent      Start Airtable integration agent"
	@echo "  chat-algolia-agent       Start Algolia integration agent"
	@echo "  chat-arxiv-agent         Start ArXiv integration agent"
	@echo "  chat-aws-agent           Start AWS integration agent"
	@echo "  chat-bodo-agent          Start Bodo integration agent"
	@echo "  chat-datagouv-agent      Start DataGouv integration agent"
	@echo "  chat-exchangeratesapi-agent Start ExchangeRatesAPI integration agent"
	@echo "  chat-github-agent        Start GitHub integration agent"
	@echo "  chat-gmail-agent          Start Gmail integration agent"
	@echo "  chat-google-analytics-agent Start Google Analytics integration agent"
	@echo "  chat-google-calendar-agent Start Google Calendar integration agent"
	@echo "  chat-google-drive-agent   Start Google Drive integration agent"
	@echo "  chat-google-maps-agent   Start Google Maps integration agent"
	@echo "  chat-google-search-agent Start Google Search integration agent"
	@echo "  chat-google-sheets-agent  Start Google Sheets integration agent"
	@echo "  chat-hubspot-agent        Start HubSpot integration agent"
	@echo "  chat-instagram-agent     Start Instagram integration agent"
	@echo "  chat-linkedin-agent      Start LinkedIn integration agent"
	@echo "  chat-mercury-agent       Start Mercury integration agent"
	@echo "  chat-naas-agent          Start Naas platform integration agent"
	@echo "  chat-nebari-agent        Start Nebari integration agent"
	@echo "  chat-newsapi-agent        Start NewsAPI integration agent"
	@echo "  chat-notion-agent        Start Notion integration agent"
	@echo "  chat-openalex-agent      Start OpenAlex integration agent"
	@echo "  chat-openrouter-agent    Start OpenRouter integration agent"
	@echo "  chat-openweathermap-agent Start OpenWeatherMap integration agent"
	@echo "  chat-pennylane-agent     Start Pennylane integration agent"
	@echo "  chat-postgres-agent      Start PostgreSQL integration agent"
	@echo "  chat-powerpoint-agent    Start PowerPoint integration agent"
	@echo "  chat-pubmed-agent        Start PubMed integration agent"
	@echo "  chat-qonto-agent         Start Qonto integration agent"
	@echo "  chat-salesforce-agent    Start Salesforce integration agent"
	@echo "  chat-sanax-agent         Start Sanax integration agent"
	@echo "  chat-sendgrid-agent      Start SendGrid integration agent"
	@echo "  chat-sharepoint-agent    Start SharePoint integration agent"
	@echo "  chat-slack-agent         Start Slack integration agent"
	@echo "  chat-spotify-agent       Start Spotify integration agent"
	@echo "  chat-stripe-agent        Start Stripe integration agent"
	@echo "  chat-twilio-agent        Start Twilio integration agent"
	@echo "  chat-whatsapp-business-agent Start WhatsApp Business integration agent"
	@echo "  chat-worldbank-agent     Start World Bank integration agent"
	@echo "  chat-yahoofinance-agent  Start Yahoo Finance integration agent"
	@echo "  chat-youtube-agent       Start YouTube integration agent"
	@echo "  chat-zoho-agent          Start Zoho integration agent"
	@echo "  pull-request-description Generate pull request description using AI"
	@echo ""
	@echo "MARKETPLACE DOMAIN AGENTS:"
	@echo "  chat-support-agent       Start customer support specialized agent"
	@echo ""
	@echo "DEVELOPMENT SERVERS & TOOLS:"
	@echo "  api                      Start API server for local development (port 9879)"
	@echo "  api-prod                 Build and run production API server in Docker"
	@echo "  api-local                Start local API server in Docker with volume mounting"
	@echo "  mcp                      Start MCP server (STDIO mode for Claude Desktop)"
	@echo "  mcp-http                 Start MCP server (HTTP mode on port 8000)"
	@echo "  mcp-test                 Run MCP server validation tests"
	@echo "  sparql-terminal          Open interactive SPARQL terminal for knowledge graph"
	@echo "  oxigraph-admin           Open Oxigraph administrative interface"
	@echo "  oxigraph-explorer        Open Knowledge Graph Explorer web interface"
	@echo ""
	@echo "TESTING & QUALITY ASSURANCE:"
	@echo "  test                     Run all Python tests using pytest"
	@echo "  test-coverage            Run tests with coverage reporting and badge generation"
	@echo "  test-ci                  Run basic tests for CI (no external dependencies)"
	@echo "  test-abi                 Run tests specifically for the abi library"
	@echo "  test-api                 Run API-specific tests"
	@echo "  test-api-init            Test API initialization with production secrets"
	@echo "  test-api-init-container  Test API initialization in containerized environment"
	@echo "  ftest                    Interactive test selector using fzf (fuzzy finder)"
	@echo ""
	@echo "CODE QUALITY & LINTING:"
	@echo "  check                    Run all code quality checks (core, custom, marketplace)"
	@echo "  check-core               Run code quality checks for core modules"
	@echo "  check-marketplace        Run code quality checks for marketplace modules"
	@echo "  fmt                      Format code using ruff"
	@echo "  bandit                   Run security scanning with bandit"
	@echo "  trivy-container-scan     Run container security scanning with trivy"
	@echo ""
	@echo "PACKAGE MANAGEMENT:"
	@echo "  add                      Add dependency to main project (use: make add dep=package)"
	@echo "  abi-add                  Add dependency to abi library (use: make abi-add dep=package)"
	@echo ""
	@echo "DOCKER BUILD COMMANDS:"
	@echo "  build                    Build Docker image (alias for build.linux.x86_64)"
	@echo "  build.linux.x86_64       Build Docker image for Linux x86_64 architecture"
	@echo ""
	@echo "DOCKER COMPOSE MANAGEMENT:"
	@echo "  check-docker             Check if Docker is running"
	@echo "  docker-cleanup           Clean up Docker conflicts and stuck containers"
	@echo "  oxigraph-up              Start Oxigraph knowledge graph database"
	@echo "  oxigraph-down            Stop Oxigraph database"
	@echo "  oxigraph-status          Check Oxigraph container status"
	@echo "  local-up                 Start all local development services"
	@echo "  local-logs               View logs from all local services"
	@echo "  local-stop               Stop all local services without removing containers"
	@echo "  local-down               Stop and remove all local service containers"
	@echo "  local-reload             Stop and remove all local service containers and restart them"
	@echo "  container-up             Start ABI in container mode"
	@echo "  container-down           Stop ABI container"
	@echo "  model-up                 Start Docker model for airgap AI operation"
	@echo "  model-down               Stop Docker model"
	@echo "  model-status             Check Docker model status"
	@echo ""
	@echo "DAGSTER DATA ORCHESTRATION:"
	@echo "  dagster-dev              Start Dagster development server (foreground)"
	@echo "  dagster-up               Start Dagster in background mode"
	@echo "  dagster-down             Stop Dagster background service"
	@echo "  dagster-logs             View Dagster service logs"
	@echo "  dagster-ui               Open Dagster web interface"
	@echo "  dagster-status           Check status of Dagster assets"
	@echo "  dagster-materialize      Materialize all Dagster assets"
	@echo ""
	@echo "DATA MANAGEMENT & OPERATIONS:"
	@echo "  dvc-login                Set up Data Version Control (DVC) authentication"
	@echo "  datastore-pull           Pull datastore from remote storage"
	@echo "  datastore-push           Push local datastore changes to remote storage"
	@echo "  storage-pull             Pull storage data from remote"
	@echo "  storage-push             Push local storage changes to remote"
	@echo "  triplestore-prod-remove  Remove production triplestore data"
	@echo "  triplestore-prod-override Override production triplestore with local data"
	@echo "  triplestore-prod-pull    Pull triplestore data from production environment"
	@echo "  triplestore-export-excel Export triplestore data to Excel format"
	@echo "  triplestore-export-turtle Export triplestore data to Turtle (RDF) format"
	@echo ""
	@echo "DOCUMENTATION & PUBLISHING:"
	@echo "  docs-ontology            Generate ontology documentation"
	@echo "  publish-remote-agents    Publish remote agents to workspace"
	@echo "  publish-remote-agents-dry-run Preview remote agent publishing (dry-run mode)"
	@echo ""
	@echo "CLEANUP & MAINTENANCE:"
	@echo "  clean                    Clean up build artifacts, caches, and Docker containers"
	@echo ""
	@echo "QUICK START:"
	@echo "  1. make deps             # Set up environment"
	@echo "  2. make local-up         # Start local services"
	@echo "  3. make                  # Start ABI agent (default)"
	@echo ""
	@echo "TROUBLESHOOTING:"
	@echo "  If 'make' hangs or times out:"
	@echo "    1. make docker-cleanup"
	@echo "    2. make local-up"
	@echo "    3. make"
	@echo ""
	@echo "DEFAULT TARGET:"
	@echo "  Running 'make' installs dependencies and starts the Abi"
	@echo ""

# =============================================================================
# DEPENDENCIES & ENVIRONMENT SETUP
# =============================================================================

# Master dependency target - ensures all dependencies are satisfied
deps: uv git-deps .venv .env

# Ensure airgap model is running if AI_MODE=airgap
airgap:
	@if grep -q "AI_MODE=airgap" .env 2>/dev/null; then \
		echo "🤖 Docker AI models managed by Compose specification"; \
		echo "✓ Models will auto-start when services are launched"; \
	fi

# Ensure uv package manager is installed and Python 3.10 is available
uv:
	@if ! command -v uv >/dev/null 2>&1; then \
		echo "🚀 Oops! Looks like uv is missing from your system!"; \
		echo "📚 Don't worry - you can get it here: https://docs.astral.sh/uv/getting-started/installation/"; \
		exit 1; \
	fi
	@ uv python find 3.10 > /dev/null || (uv python install 3.10 && uv python pin 3.10)

# Create virtual environment and install all dependencies
.venv:
	@ uv sync --all-extras

deps-upgrade:
	@ uv sync --all-extras --upgrade

# Environment file will be created dynamically by CLI during first boot
.env:
	@# .env will be created dynamically by CLI during first boot

# Set up git hooks for code quality checks before commits
.git/hooks/pre-commit:
	@if [ -d .git ]; then \
		mkdir -p .git/hooks \
		&& echo 'cd "$(git rev-parse --show-toplevel)" || exit 1;make check' > .git/hooks/pre-commit \
		&& chmod +x .git/hooks/pre-commit \
	; fi

# Install git hooks as dependency
git-deps: .git/hooks/pre-commit

# Create symbolic link to allow importing lib.abi from the virtual environment
python_version=$(shell cat .python-version)
.venv/lib/python$(python_version)/site-packages/abi: deps
	@[ -L .venv/lib/python$(python_version)/site-packages/abi ] || ln -s `pwd`/lib/abi .venv/lib/python$(python_version)/site-packages/abi

# Install dependencies (alternative to .venv)
install: dep
	@ uv sync

# Update dependency lock files
lock: deps
	@ uv lock

# Build local Docker containers
local-build: deps
	@ docker compose build

# =============================================================================
# CHAT WITH CORE AGENTS
# =============================================================================

agent=AbiAgent
# Generic chat command - allows specifying agent via agent=AgentName parameter
chat: deps
	@ LOG_LEVEL=DEBUG uv run cli chat $(module_name) $(agent_name)

# Main ABI agent - the primary conversational AI interface
chat-abi-agent: deps
	@ LOG_LEVEL=$(log_level) uv run cli chat naas_abi AbiAgent

# =============================================================================
# CHAT WITH MARKETPLACE AI AGENTS
# =============================================================================

chat-chatgpt-agent: deps
	@ LOG_LEVEL=$(log_level) uv run cli chat naas_abi_marketplace.ai.chatgpt ChatGPTAgent

chat-claude-agent: deps
	@ LOG_LEVEL=$(log_level) uv run cli chat naas_abi_marketplace.ai.claude ClaudeAgent

chat-deepseek-agent: deps
	@ LOG_LEVEL=DEBUG uv run cli chat naas_abi_marketplace.ai.deepseek DeepSeekAgent

chat-gemini-agent: deps
	@ LOG_LEVEL=$(log_level) uv run cli chat naas_abi_marketplace.ai.gemini GeminiAgent

chat-gemma-agent: deps
	@ LOG_LEVEL=DEBUG uv run cli chat naas_abi_marketplace.ai.gemma GemmaAgent

chat-grok-agent: deps
	@ LOG_LEVEL=$(log_level) uv run cli chat naas_abi_marketplace.ai.grok GrokAgent

chat-llama-agent: deps
	@ LOG_LEVEL=$(log_level) uv run cli chat naas_abi_marketplace.ai.llama LlamaAgent

chat-mistral-agent: deps
	@ LOG_LEVEL=$(log_level) uv run cli chat naas_abi_marketplace.ai.mistral MistralAgent

chat-perplexity-agent: deps
	@ LOG_LEVEL=$(log_level) uv run cli chat naas_abi_marketplace.ai.perplexity PerplexityAgent

chat-qwen-agent: deps
	@ LOG_LEVEL=$(log_level) uv run cli chat naas_abi_marketplace.ai.qwen QwenAgent

# =============================================================================
# CHAT WITH MARKETPLACE APPLICATIONS AGENTS
# =============================================================================

chat-agicap-agent: deps
	@ LOG_LEVEL=$(log_level) uv run cli chat naas_abi_marketplace.applications.agicap AgicapAgent

chat-algolia-agent: deps
	@ LOG_LEVEL=$(log_level) uv run cli chat naas_abi_marketplace.applications.algolia AlgoliaAgent

chat-github-agent: deps
	@ LOG_LEVEL=$(log_level) uv run cli chat naas_abi_marketplace.applications.github GitHubAgent

chat-google-search-agent: deps
	@ LOG_LEVEL=$(log_level) uv run cli chat naas_abi_marketplace.applications.google_search GoogleSearchAgent

chat-linkedin-agent: deps
	@ LOG_LEVEL=$(log_level) uv run cli chat naas_abi_marketplace.applications.linkedin LinkedInAgent

chat-naas-agent: deps
	@ LOG_LEVEL=$(log_level) uv run cli chat naas_abi_marketplace.applications.naas NaasAgent

chat-powerpoint-agent: deps
	@ LOG_LEVEL=$(log_level) uv run cli chat naas_abi_marketplace.applications.powerpoint PowerPointAgent

chat-aws-agent: deps
	@ LOG_LEVEL=$(log_level) uv run cli chat naas_abi_marketplace.applications.aws AWSAgent

chat-arxiv-agent: deps
	@ LOG_LEVEL=$(log_level) uv run cli chat naas_abi_marketplace.applications.arxiv ArXivAgent

chat-bodo-agent: deps
	@ LOG_LEVEL=$(log_level) uv run cli chat naas_abi_marketplace.applications.bodo BodoAgent

chat-exchangeratesapi-agent: deps
	@ LOG_LEVEL=$(log_level) uv run cli chat naas_abi_marketplace.applications.exchangeratesapi ExchangeRatesAPIAgent

chat-sendgrid-agent: deps
	@ LOG_LEVEL=$(log_level) uv run cli chat naas_abi_marketplace.applications.sendgrid SendGridAgent

chat-openrouter-agent: deps
	@ LOG_LEVEL=$(log_level) uv run cli chat naas_abi_marketplace.applications.openrouter OpenRouterAgent

chat-hubspot-agent: deps
	@ LOG_LEVEL=$(log_level) uv run cli chat naas_abi_marketplace.applications.hubspot HubSpotAgent

chat-airtable-agent: deps
	@ LOG_LEVEL=$(log_level) uv run cli chat naas_abi_marketplace.applications.airtable AirtableAgent

chat-gmail-agent: deps
	@ LOG_LEVEL=$(log_level) uv run cli chat naas_abi_marketplace.applications.gmail GmailAgent

chat-google-calendar-agent: deps
	@ LOG_LEVEL=$(log_level) uv run cli chat naas_abi_marketplace.applications.google_calendar GoogleCalendarAgent

chat-google-drive-agent: deps
	@ LOG_LEVEL=$(log_level) uv run cli chat naas_abi_marketplace.applications.google_drive GoogleDriveAgent

chat-google-sheets-agent: deps
	@ LOG_LEVEL=$(log_level) uv run cli chat naas_abi_marketplace.applications.google_sheets GoogleSheetsAgent

chat-google-maps-agent: deps
	@ LOG_LEVEL=$(log_level) uv run cli chat naas_abi_marketplace.applications.google_maps GoogleMapsAgent

chat-google-analytics-agent: deps
	@ LOG_LEVEL=$(log_level) uv run cli chat naas_abi_marketplace.applications.google_analytics GoogleAnalyticsAgent

chat-instagram-agent: deps
	@ LOG_LEVEL=$(log_level) uv run cli chat naas_abi_marketplace.applications.instagram InstagramAgent

chat-mercury-agent: deps
	@ LOG_LEVEL=$(log_level) uv run cli chat naas_abi_marketplace.applications.mercury MercuryAgent

chat-nebari-agent: deps
	@ LOG_LEVEL=$(log_level) uv run cli chat naas_abi_marketplace.applications.nebari NebariAgent

chat-notion-agent: deps
	@ LOG_LEVEL=$(log_level) uv run cli chat naas_abi_marketplace.applications.notion NotionAgent

chat-newsapi-agent: deps
	@ LOG_LEVEL=$(log_level) uv run cli chat naas_abi_marketplace.applications.newsapi NewsAPIAgent

chat-openweathermap-agent: deps
	@ LOG_LEVEL=$(log_level) uv run cli chat naas_abi_marketplace.applications.openweathermap OpenWeatherMapAgent

chat-openalex-agent: deps
	@ LOG_LEVEL=$(log_level) uv run cli chat naas_abi_marketplace.applications.openalex OpenAlexAgent

chat-pennylane-agent: deps
	@ LOG_LEVEL=$(log_level) uv run cli chat naas_abi_marketplace.applications.pennylane PennylaneAgent

chat-postgres-agent: deps
	@ LOG_LEVEL=$(log_level) uv run cli chat naas_abi_marketplace.applications.postgres PostgresAgent

chat-pubmed-agent: deps
	@ LOG_LEVEL=$(log_level) uv run cli chat naas_abi_marketplace.applications.pubmed PubMedAgent

chat-qonto-agent: deps
	@ LOG_LEVEL=$(log_level) uv run cli chat naas_abi_marketplace.applications.qonto QontoAgent

chat-salesforce-agent: deps
	@ LOG_LEVEL=$(log_level) uv run cli chat naas_abi_marketplace.applications.salesforce SalesforceAgent

chat-sanax-agent: deps
	@ LOG_LEVEL=$(log_level) uv run cli chat naas_abi_marketplace.applications.sanax SanaxAgent

chat-sharepoint-agent: deps
	@ LOG_LEVEL=$(log_level) uv run cli chat naas_abi_marketplace.applications.sharepoint SharePointAgent

chat-slack-agent: deps
	@ LOG_LEVEL=$(log_level) uv run cli chat naas_abi_marketplace.applications.slack SlackAgent

chat-spotify-agent: deps
	@ LOG_LEVEL=$(log_level) uv run cli chat naas_abi_marketplace.applications.spotify SpotifyAgent

chat-stripe-agent: deps
	@ LOG_LEVEL=$(log_level) uv run cli chat naas_abi_marketplace.applications.stripe StripeAgent

chat-twilio-agent: deps
	@ LOG_LEVEL=$(log_level) uv run cli chat naas_abi_marketplace.applications.twilio TwilioAgent

chat-whatsapp-business-agent: deps
	@ LOG_LEVEL=$(log_level) uv run cli chat naas_abi_marketplace.applications.whatsapp_business WhatsAppBusinessAgent

chat-worldbank-agent: deps
	@ LOG_LEVEL=$(log_level) uv run cli chat naas_abi_marketplace.applications.worldbank WorldBankAgent

chat-yahoofinance-agent: deps
	@ LOG_LEVEL=$(log_level) uv run cli chat naas_abi_marketplace.applications.yahoofinance YfinanceAgent

chat-youtube-agent: deps
	@ LOG_LEVEL=$(log_level) uv run cli chat naas_abi_marketplace.applications.youtube YouTubeAgent

chat-zoho-agent: deps
	@ LOG_LEVEL=$(log_level) uv run cli chat naas_abi_marketplace.applications.zoho ZohoAgent

chat-datagouv-agent: deps
	@ LOG_LEVEL=$(log_level) uv run cli chat naas_abi_marketplace.applications.datagouv DataGouvAgent

pull-request-description: deps
	@ echo "generate the pull request description please."
	@ LOG_LEVEL=$(log_level) uv run cli chat naas_abi_marketplace.applications.git PullRequestDescriptionAgent

# =============================================================================
# CHAT WITH MARKETPLACE DOMAINS AGENTS
# =============================================================================

chat-support-agent: deps
	@ LOG_LEVEL=$(log_level) uv run cli chat naas_abi_marketplace.domains.support SupportAgent


# =============================================================================
# DEVELOPMENT SERVERS & TOOLS
# =============================================================================

# Start the main API server for local development
api: deps
	# uv run src/api.py
	uv run python -m naas_abi_core.apps.api.api

# Start production API server in Docker container
api-prod: deps
	@ docker build -t abi-prod -f docker/images/Dockerfile.linux.x86_64 . --platform linux/amd64
	@ docker run --rm -it -p 9879:9879 --env-file .env -e ENV=prod --platform linux/amd64 abi-prod

# Start local API server in Docker container with volume mounting
api-local: deps
	@ docker build -t abi-local -f docker/images/Dockerfile.linux.x86_64 . --platform linux/amd64
	@ docker run --rm -it -p 9879:9879 -v ./storage:/app/storage --env-file .env -e ENV=dev --platform linux/amd64 abi-local

# MCP (Model Context Protocol) server for Claude Desktop integration
mcp: deps
	@echo "🚀 Starting MCP Server (STDIO mode for Claude Desktop)..."
	uv run mcp-server

# MCP server in HTTP mode for web-based integration
mcp-http: deps
	@echo "🌐 Starting MCP Server (SSE mode on port 8000)..."
	MCP_TRANSPORT=sse uv run mcp-server

# Run MCP server validation tests
mcp-test: deps
	@echo "🔍 Running MCP Server validation tests..."
	uv run python -m src.mcp_server_test

# Interactive SPARQL terminal for querying the knowledge graph
sparql-terminal: deps
	@ uv run python -m src.core.abi.apps.sparql_terminal.main

# Oxigraph administrative interface for database management
oxigraph-admin: deps
	@ uv run python -m src.core.abi.apps.oxigraph_admin.main

# Knowledge Graph Explorer with integrated web interface
oxigraph-explorer:
	@echo "🚀 Opening Knowledge Graph Explorer..."
	@echo "📍 Visit: http://localhost:7878/explorer/"
	@echo "✨ Features:"
	@echo "   • Interactive overview dashboard"
	@echo "   • Full-featured YasGUI SPARQL editor"
	@echo "   • Pre-built query library with explanations"
	@command -v open >/dev/null 2>&1 && open "http://localhost:7878/explorer/" || echo "Open the URL manually in your browser"

# =============================================================================
# TESTING & QUALITY ASSURANCE
# =============================================================================

# Run all Python tests using pytest
path=tests/
test: deps
	@ uv run python -m pytest .

# Run tests with coverage reporting
test-coverage: deps
	@ uv run python -m pytest tests/ lib/abi/services/cache/ lib/abi/services/secret/ lib/abi/services/triple_store/ --cov=lib --cov-report=html --cov-report=term --cov-report=xml
	@ uv run coverage-badge -f -o coverage.svg
	@ echo "📊 Coverage report generated:"
	@ echo "  - HTML: htmlcov/index.html"
	@ echo "  - XML: coverage.xml"
	@ echo "  - Badge: coverage.svg"

# Run basic tests for CI (no external dependencies)
test-ci: deps
	@ uv run python -m pytest tests/unit/test_basic.py --cov=lib --cov-report=xml --cov-report=term -v

# Run tests specifically for the abi library
test-abi: deps
	@ uv run python -m pytest lib

# Run API-specific tests
test-api: deps
	@ uv run python -m pytest libs/naas-abi-core/naas_abi_core/apps/api/api_test.py -v -s

# Test API initialization with production secrets
test-api-init: deps
	@ echo "🔍 Testing API initialization with production secrets..."
	@ uv run --no-dev python -m naas_abi_core.apps.api.test_init

# Test API initialization in containerized environment
test-api-init-container: build
	@ echo "🔍 Testing API initialization in container with production secrets..."
	@ docker run --rm \
		-e ABI_API_KEY="${ABI_API_KEY}" \
		-e NAAS_API_KEY="${NAAS_API_KEY}" \
		-e NAAS_CREDENTIALS_JWT_TOKEN="${NAAS_CREDENTIALS_JWT_TOKEN}" \
		-e OPENAI_API_KEY="${OPENAI_API_KEY}" \
		-e GITHUB_ACCESS_TOKEN="${GITHUB_ACCESS_TOKEN}" \
		abi:latest uv run --no-dev python -m naas_abi_core.apps.api.test_init

# Interactive test selector using fzf (fuzzy finder)
q=''
ftest: deps
	@ clear
	LOG_LEVEL=DEBUG uv run python -m pytest $(shell find lib src tests -name '*_test.py' -type f | fzf -q $(q)) $(args)

dtest: deps
	@ uv run python -m pytest $(shell find lib src tests -type d | fzf -q $(q)) $(args)

frun: deps
	@ uv run $(shell find lib src tests -name '*.py' -type f | fzf -q $(q)) $(args)

# TTL_FILES := $(wildcard src/*/*/ontologies/*.ttl src/marketplace/*/*/ontologies/*.ttl)
TTL_FILES := $(shell find src -name '*.ttl')
PY_FILES := $(patsubst %.ttl, %.py, $(TTL_FILES))

onto2py-force: onto2py-clean $(PY_FILES) onto2py-ruff-fix

onto2py-ruff-fix: $(PY_FILES)
	@uv run ruff check --fix $(PY_FILES)

onto2py-clean:
	@rm -f $(PY_FILES)

onto2py-list:
	@echo $(PY_FILES)

onto2py: $(PY_FILES)

%.py: %.ttl
	@printf "📦 Converting ttl to py for $< ... "
	@uv run python -m lib.abi.utils.onto2py '$<' '$@'

# Test command for debugging
hello:
	@echo 'hello' | make

# =============================================================================
# CODE QUALITY & LINTING
# =============================================================================

# Master check target - runs all code quality checks
check: deps .venv/lib/python$(python_version)/site-packages/abi check-core # check-custom # check-marketplace #(Disable marketplace checks for now)

# Code quality checks for core modules
check-core: deps
	@echo ""
	@echo "  _____ _____ _____ _____"
	@echo " |     |     |     |     |"
	@echo " |  C  |  O  |  R  |  E  |"
	@echo " |_____|_____|_____|_____|"
	@echo ""
	@echo "\033[1;4m🔍 Running code quality checks...\033[0m\n"
	@echo "📝 Linting with ruff..."
	@uvx ruff check libs/naas-abi-core libs/naas-abi-cli libs/naas-abi

	@echo "\n\033[1;4m🔍 Running static type analysis...\033[0m\n"
	@echo "• Checking naas_abi_core..."
<<<<<<< HEAD
	@cd libs/naas-abi-core && uv run mypy -p naas_abi_core --follow-untyped-imports
=======
	@cd libs/naas-abi-core && uv sync --all-extras && .venv/bin/mypy -p naas_abi_core --follow-untyped-imports

	@echo "• Checking naas_abi_cli..."
	@cd libs/naas-abi-cli && uv sync --all-extras && .venv/bin/mypy -p naas_abi_cli --follow-untyped-imports

	@echo "• Checking naas_abi..."
	@#@cd libs/naas-abi && uv sync --all-extras && .venv/bin/mypy -p naas_abi --follow-untyped-imports
	@echo "\n⚠️ Skipping libs/naas_abi type analysis (disabled) WE NEED TO REMEDIATE THIS\n"
>>>>>>> c3544bb7

	@#echo "\n⚠️ Skipping pyrefly checks (disabled)"
	@#uv run pyrefly check libs/naas-abi-core

	@#echo "\n\033[1;4m🔍 Running security checks...\033[0m\n"
	@#echo "⚠️ Skipping bandit... (disabled)"
	@#@docker run --rm -v `pwd`:/data --workdir /data ghcr.io/pycqa/bandit/bandit -c bandit.yaml src/core lib -r
	@echo "\n✅ CORE security checks passed!"

# Code quality checks for custom modules
check-custom: deps
	@echo ""
	@echo "  _____ _____ _____ _____ _____ _____"
	@echo " |     |     |     |     |     |     |"
	@echo " |  C  |  U  |  S  |  T  |  O  |  M  |"
	@echo " |_____|_____|_____|_____|_____|_____|"
	@echo ""
	@echo "\n\033[1;4m🔍 Running code quality checks...\033[0m\n"
	@echo "📝 Linting with ruff..."
	@uvx ruff check libs/naas-abi

	@echo "\n\033[1;4m🔍 Running static type analysis...\033[0m\n"
	@cd libs/naas-abi && uv sync --all-extras && uv run mypy -p naas_abi --follow-untyped-imports

	@#echo "\n⚠️ Skipping pyrefly checks (disabled)"
	@#uv run pyrefly check libs/naas-abi

	@echo "\n✅ CUSTOM security checks passed!"

# Code quality checks for marketplace modules
package=naas_abi_marketplace
check-marketplace: deps
	@echo ""
	@echo "  _____ _____ _____ _____ _____ _____ _____ _____ _____ _____ _____ "
	@echo " |     |     |     |     |     |     |     |     |     |     |     |"
	@echo " |  M  |  A  |  R  |  K  |  E  |  T  |  P  |  L  |  A  |  C  |  E  |"
	@echo " |_____|_____|_____|_____|_____|_____|_____|_____|_____|_____|_____|"
	@echo ""
	@echo "\n\033[1;4m🔍 Running code quality checks...\033[0m\n"
	@echo "📝 Linting with ruff..."
	@uvx ruff check libs/naas-abi-marketplace

	@echo "\n\033[1;4m🔍 Running static type analysis...\033[0m\n"
	cd libs/naas-abi-marketplace && uv run mypy -p $(package) --follow-untyped-imports

	@#echo "\n⚠️ Skipping pyrefly checks (disabled)"
	@#uv run pyrefly check src/marketplace

	@echo "\n✅ MARKETPLACE security checks passed!"

# Code formatting with ruff
fmt: deps
	@ uvx ruff format

# Security scanning with bandit
bandit:
	@docker run --rm -v `pwd`:/data --workdir /data ghcr.io/pycqa/bandit/bandit -c bandit.yaml tests src/ lib -r

# Container security scanning with trivy
trivy-container-scan: build
	docker save abi:latest -o abi.tar && trivy image --input abi.tar && rm abi.tar

# =============================================================================
# PACKAGE MANAGEMENT
# =============================================================================

# Add dependency to the main project
add: deps
	uv add $(dep) && uv lock

# Add dependency to the abi library
abi-add: deps
	cd lib && uv add $(dep) && uv lock

# =============================================================================
# DOCKER BUILD COMMANDS
# =============================================================================

# Default build target - builds for Linux x86_64
build: build.linux.x86_64

# Build Docker image for Linux x86_64 architecture with size reporting
build.linux.x86_64: deps
	DOCKER_BUILDKIT=1 docker build . -t abi -f docker/images/Dockerfile.linux.x86_64 --platform linux/amd64

	@# Show container size
	@docker image ls abi

# =============================================================================
# DOCKER COMPOSE MANAGEMENT
# =============================================================================

# Check if Docker is running before executing docker commands
check-docker:
	@if ! docker info > /dev/null 2>&1; then \
		echo "🐳 Docker not running. Attempting to start..."; \
		if [ "$$(uname)" = "Darwin" ]; then \
			echo "🍎 Starting Docker Desktop on macOS..."; \
			open -a Docker && echo "⏳ Waiting for Docker Desktop to start..." && sleep 10; \
			for i in 1 2 3 4 5 6; do \
				if docker info > /dev/null 2>&1; then \
					echo "✅ Docker Desktop started successfully!"; \
					break; \
				fi; \
				echo "⏳ Still waiting for Docker ($$i/6)..."; \
				sleep 5; \
			done; \
		elif [ "$$(uname)" = "Linux" ]; then \
			echo "🐧 Starting Docker service on Linux..."; \
			if command -v systemctl > /dev/null 2>&1; then \
				sudo systemctl start docker && echo "✅ Docker service started!"; \
			elif command -v service > /dev/null 2>&1; then \
				sudo service docker start && echo "✅ Docker service started!"; \
			else \
				echo "❌ Cannot auto-start Docker. Please start Docker manually."; \
				exit 1; \
			fi; \
		else \
			echo "❌ Unsupported OS. Please start Docker manually."; \
			exit 1; \
		fi; \
		if ! docker info > /dev/null 2>&1; then \
			echo "❌ Docker failed to start. Please start Docker Desktop manually."; \
			echo "💡 After starting Docker, run: make docker-cleanup && make local-up"; \
			exit 1; \
		fi; \
	fi

# Enhanced cleanup with conflict detection
docker-cleanup: check-docker
	@echo "🧹 Running Docker cleanup to prevent conflicts..."
	@chmod +x ./docker/scripts/cleanup.sh 2>/dev/null || true
	@./docker/scripts/cleanup.sh || ( \
		echo "🔧 Fallback cleanup for WSL/Windows..."; \
		docker compose --profile local down --remove-orphans || true; \
		docker container prune -f || true; \
		docker network prune -f || true; \
		echo "✅ Cleanup complete"; \
	)

# Start Oxigraph knowledge graph database
oxigraph-up: check-docker
	@docker compose --profile local up -d oxigraph || (echo "❌ Failed to start Oxigraph. Try: make docker-cleanup"; exit 1)
	@echo "✓ Oxigraph started on http://localhost:7878"

# Stop Oxigraph database
oxigraph-down: check-docker
	@docker compose --profile local stop oxigraph || true
	@echo "✓ Oxigraph stopped"

# Check Oxigraph container status
oxigraph-status: check-docker
	@echo "Oxigraph status:"
	@docker compose --profile local ps oxigraph

# Start all local development services
local-up: check-docker
	@echo "🚀 Starting local services..."
	@if ! docker compose --profile local up -d --timeout 60; then \
		echo "❌ Failed to start services. Running cleanup..."; \
		./docker/scripts/cleanup.sh; \
		echo "🔄 Retrying..."; \
		docker compose --profile local up -d --timeout 60 || (echo "❌ Still failing. Check Docker Desktop status."; exit 1); \
	fi
	@echo "✓ Local containers started"
	@echo ""
	@echo "🌟 Local environment ready!"
	@echo "✓ Services available at:"
	@echo "  - Oxigraph (Knowledge Graph): http://localhost:7878"
	@echo "  - YasGUI (SPARQL Editor): http://localhost:3000"
	@echo "  - PostgreSQL (Agent Memory): localhost:5432"
	@echo "  - Dagster (Orchestration): http://localhost:3001"
	@echo "  - Docker Models (Airgapped AI): ai/gemma3 ready via 'docker model run'"

# View logs from all local services
local-logs: check-docker
	@docker compose --profile local logs -f

# Stop all local services without removing containers
local-stop: check-docker
	@docker compose --profile local stop
	@echo "✓ All local services stopped"

# Stop and remove all local service containers
local-down: check-docker
	@docker compose --profile local down --timeout 10 || true
	@echo "✓ All local services stopped"

local-clean: check-docker
	@docker compose --profile local down -v --timeout 10 || true
	@echo "✓ All local services stopped and volumes removed"

local-reload: check-docker
	@docker compose --profile local down -v
	@make local-up
	@echo "✓ Local services reloaded"

# Start ABI in container mode
container-up:
	@docker compose --profile container up -d
	@echo "✓ ABI container started"

# Stop ABI container
container-down:
	@docker compose --profile container down
	@echo "✓ ABI container stopped"

# Docker AI models are managed by Compose specification
model-up: check-docker
	@echo "🤖 Docker AI models are managed by Compose specification"
	@echo "💡 Models auto-start when services with model dependencies launch"
	@echo "✓ Use 'make container-up' to start services with AI models"

# Stop Docker AI models
model-down: check-docker
	@echo "🛑 Docker AI models are managed by Compose specification"
	@echo "💡 Models stop automatically when services are stopped"
	@echo "✓ Use 'make container-down' to stop services and their models"

# Check Docker AI models status
model-status: check-docker
	@echo "🤖 Docker AI models status:"
	@echo "💡 Models are managed by Compose - check service status:"
	@docker compose ps abi 2>/dev/null || echo "ABI service not running"
	@echo "💡 Available models:"
	@docker model ls

# =============================================================================
# DAGSTER DATA ORCHESTRATION
# =============================================================================

# Start Dagster development server in foreground
dagster-dev:
	@echo "🚀 Starting Dagster development server..."
	@docker compose --profile local up dagster

# Start Dagster in background mode
dagster-up:
	@echo "🚀 Starting Dagster in background..."
	@docker compose --profile local up -d dagster
	@echo "✓ Dagster started on http://localhost:3001"
	@echo "📝 Logs: make dagster-logs"

# Stop Dagster background service
dagster-down:
	@echo "🛑 Stopping Dagster..."
	@docker compose --profile local down dagster
	@echo "✓ Dagster stopped"

# View Dagster service logs
dagster-logs:
	@echo "📄 Showing Dagster logs..."
	@docker compose --profile local logs -f dagster

# Open Dagster web interface
dagster-ui:
	@echo "🌐 Opening Dagster web interface..."
	@echo "📍 Visit: http://localhost:3001"
	@command -v open >/dev/null 2>&1 && open "http://localhost:3001" || echo "Open the URL manually in your browser"
	@docker compose --profile local up dagster

# Check status of Dagster assets
dagster-status:
	@echo "📊 Checking Dagster asset status..."
	@docker compose --profile local exec dagster uv run dagster asset list -m src.marketplace.__demo__.orchestration.definitions

# Materialize all Dagster assets
dagster-materialize:
	@echo "⚙️ Materializing all Dagster assets..."
	@docker compose --profile local exec dagster uv run dagster asset materialize --select "*" -m src.marketplace.__demo__.orchestration.definitions

# =============================================================================
# DATA MANAGEMENT & OPERATIONS
# =============================================================================

# Set up Data Version Control (DVC) authentication
dvc-login: deps
	@ uv run run python scripts/setup_dvc.py | sh

# Pull datastore from remote storage
datastore-pull: deps
	@ echo "Pulling datastore..."
	@ uv run --no-dev python scripts/datastore_pull.py | sh

# Push local datastore changes to remote storage
datastore-push: deps datastore-pull
	@ echo "Pushing datastore..."
	@ uv run --no-dev python scripts/datastore_push.py | sh

# Pull storage data from remote
storage-pull: deps
	@ echo "Pulling storage..."
	@ docker compose run --rm --remove-orphans abi bash -c 'uv run --no-dev python scripts/storage_pull.py | sh'

# Push local storage changes to remote
storage-push: deps storage-pull
	@ echo "Pushing storage..."
	@ docker compose run --rm --remove-orphans abi bash -c 'uv run --no-dev python scripts/storage_push.py | sh'

# Remove production triplestore data
triplestore-prod-remove: deps
	@ echo "Removing production triplestore..."
	@ docker compose run --rm --remove-orphans abi bash -c 'uv run --no-dev python scripts/triplestore_prod_remove.py'

# Override production triplestore with local data
triplestore-prod-override: deps
	@ echo "Overriding production triplestore..."
	@ docker compose run --rm --remove-orphans abi bash -c 'uv run --no-dev python scripts/triplestore_prod_override.py'

# Pull triplestore data from production environment
triplestore-prod-pull: deps
	@ echo "Pulling production triplestore..."
	@ docker compose run --rm --remove-orphans abi bash -c 'uv run --no-dev python scripts/triplestore_prod_pull.py'

# Export triplestore data to Excel format
triplestore-export-excel: deps
	@ echo "Exporting triplestore to Excel..."
	@ uv run python scripts/export_triplestore_excel.py

# Export triplestore data to Turtle (RDF) format
triplestore-export-turtle: deps
	@ echo "Exporting triplestore to turtle..."
	@ uv run python scripts/export_triplestore_turtle.py

# =============================================================================
# DOCUMENTATION & PUBLISHING
# =============================================================================

# Generate ontology documentation
docs-ontology: deps
	@ echo "Generating ontology documentation..."
	@ uv run python scripts/generate_docs.py

# Publish remote agents to workspace
publish-remote-agents: deps
	@ echo "Publishing remote agents..."
	@ uv run python scripts/publish_remote_agents.py

# Preview remote agent publishing (dry-run mode)
publish-remote-agents-dry-run: deps
	@ echo "Dry-run: Previewing remote agent publishing..."
	@ uv run python scripts/publish_remote_agents.py --dry-run

# =============================================================================
# CLEANUP & MAINTENANCE
# =============================================================================

# Clean up build artifacts, caches, and Docker containers
clean:
	@echo "Cleaning up build artifacts..."
	rm -rf __pycache__ .pytest_cache build dist *.egg-info lib/.venv .venv .mypy_cache
	sudo find . -name "*.pyc" -delete
	sudo find . -name "__pycache__" -delete
	docker compose down
	docker compose rm -f
	rm -f dagster.pid dagster.log

# =============================================================================
# PHONY TARGETS
# =============================================================================
# Declare all targets as phony to avoid conflicts with files of the same name

.PHONY: test chat-abi-agent chat-naas-agent chat-ontology-agent chat-support-agent chat-qwen-agent chat-deepseek-agent chat-gemma-agent api sh lock add abi-add help uv oxigraph-up oxigraph-down oxigraph-status local-up local-down container-up container-down model-up model-down model-status airgap dagster-dev dagster-up dagster-down dagster-ui dagster-logs dagster-status dagster-materialize create-module create-agent create-integration create-workflow create-pipeline create-ontology<|MERGE_RESOLUTION|>--- conflicted
+++ resolved
@@ -617,9 +617,6 @@
 
 	@echo "\n\033[1;4m🔍 Running static type analysis...\033[0m\n"
 	@echo "• Checking naas_abi_core..."
-<<<<<<< HEAD
-	@cd libs/naas-abi-core && uv run mypy -p naas_abi_core --follow-untyped-imports
-=======
 	@cd libs/naas-abi-core && uv sync --all-extras && .venv/bin/mypy -p naas_abi_core --follow-untyped-imports
 
 	@echo "• Checking naas_abi_cli..."
@@ -628,7 +625,6 @@
 	@echo "• Checking naas_abi..."
 	@#@cd libs/naas-abi && uv sync --all-extras && .venv/bin/mypy -p naas_abi --follow-untyped-imports
 	@echo "\n⚠️ Skipping libs/naas_abi type analysis (disabled) WE NEED TO REMEDIATE THIS\n"
->>>>>>> c3544bb7
 
 	@#echo "\n⚠️ Skipping pyrefly checks (disabled)"
 	@#uv run pyrefly check libs/naas-abi-core
