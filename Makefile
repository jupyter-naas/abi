--- conflicted
+++ resolved
@@ -18,14 +18,9 @@
 
 chat: .venv
 	docker compose run abi bash -c 'poetry install && poetry run chat-single-assistant'
-
-<<<<<<< HEAD
 .DEFAULT_GOAL := chat
 
 .PHONY: test
-=======
 super-assistant: .venv
 	docker compose run abi bash -c 'poetry install && poetry run chat-multiple-assistants'
 
-.DEFAULT_GOAL := chat
->>>>>>> be7934b5
