.venv:
	docker compose run abi poetry install

abi-add: .venv
	docker compose run abi bash -c 'cd lib && poetry add $(dep) && poetry lock --no-update'

add:
	docker compose run abi bash -c 'poetry add $(dep) && poetry lock --no-update'

lock:
	docker compose run abi poetry lock --no-update

path=tests/
test:
	docker compose run abi poetry run pytest $(path)

sh: .venv
	docker compose run -it abi bash

<<<<<<< HEAD
chat-single-agent: .venv
	docker compose run abi bash -c 'poetry install && poetry run chat-single-agent'

chat-supervisor-agent: .venv
	docker compose run abi bash -c 'poetry install && poetry run chat-supervisor-agent'

.DEFAULT_GOAL := chat-single-agent
=======
chat: .venv
	docker compose run abi bash -c 'poetry install && poetry run chat-single-assistant'
.DEFAULT_GOAL := chat

api: .venv
	docker compose run -p 9879:9879 abi poetry run api

.PHONY: test
super-assistant: .venv
	docker compose run abi bash -c 'poetry install && poetry run chat-multiple-assistants'

>>>>>>> a3906494
<|MERGE_RESOLUTION|>--- conflicted
+++ resolved
@@ -16,8 +16,10 @@
 
 sh: .venv
 	docker compose run -it abi bash
+  
+api: .venv
+	docker compose run -p 9879:9879 abi poetry run api
 
-<<<<<<< HEAD
 chat-single-agent: .venv
 	docker compose run abi bash -c 'poetry install && poetry run chat-single-agent'
 
@@ -25,16 +27,7 @@
 	docker compose run abi bash -c 'poetry install && poetry run chat-supervisor-agent'
 
 .DEFAULT_GOAL := chat-single-agent
-=======
-chat: .venv
-	docker compose run abi bash -c 'poetry install && poetry run chat-single-assistant'
-.DEFAULT_GOAL := chat
-
-api: .venv
-	docker compose run -p 9879:9879 abi poetry run api
 
 .PHONY: test
-super-assistant: .venv
-	docker compose run abi bash -c 'poetry install && poetry run chat-multiple-assistants'
-
->>>>>>> a3906494
+chat-supervisor-agent: .venv
+	docker compose run abi bash -c 'poetry install && poetry run chat-supervisor-agent'