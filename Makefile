--- conflicted
+++ resolved
@@ -144,15 +144,9 @@
 chat-support-agent: .venv
 	@ docker compose run abi bash -c 'poetry install && poetry run python -m src.core.apps.terminal_agent.main generic_run_agent SupportAgent'
 
-<<<<<<< HEAD
-chat-multi-model-agent: .venv
-	@ docker compose run abi bash -c 'poetry install && poetry run python -m src.core.apps.terminal_agent.main generic_run_agent MultiModelAgent'
-
 chat: .venv
 	@ docker compose run abi bash -c 'poetry install && poetry run python -m src.core.apps.terminal_agent.main generic_run_agent $(agent)'
 
-=======
->>>>>>> b1c9e22f
 .DEFAULT_GOAL := help
 
 .PHONY: test chat-supervisor-agent chat-support-agent api sh lock add abi-add help