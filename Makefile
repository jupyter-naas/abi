--- conflicted
+++ resolved
@@ -380,21 +380,11 @@
 	@./scripts/docker_cleanup.sh
 
 oxigraph-up: check-docker
-<<<<<<< HEAD
 	@docker-compose --profile local up -d oxigraph || (echo "❌ Failed to start Oxigraph. Try: make docker-cleanup"; exit 1)
 	@echo "✓ Oxigraph started on http://localhost:7878"
 
 oxigraph-down: check-docker
 	@docker-compose --profile local stop oxigraph || true
-=======
-	@echo "Starting Oxigraph..."
-	@docker-compose --profile dev up -d oxigraph || (echo "❌ Failed to start Oxigraph. Try: make docker-cleanup"; exit 1)
-	@echo "✓ Oxigraph started on http://localhost:7878"
-
-oxigraph-down: check-docker
-	@echo "Stopping Oxigraph..."
-	@docker-compose --profile dev stop oxigraph || true
->>>>>>> c2693997
 	@echo "✓ Oxigraph stopped"
 
 oxigraph-status: check-docker
