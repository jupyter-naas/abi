--- conflicted
+++ resolved
@@ -430,54 +430,9 @@
 	@# Show container size
 	@docker image ls abi
 
-<<<<<<< HEAD
-# -------------------------------------------------------------------------------------------------
-
-chat-abi-agent: deps
-	@ LOG_LEVEL=DEBUG uv run python -m src.cli
-
-chat-naas-agent: deps
-	@ uv run python -m src.core.apps.terminal_agent.main generic_run_agent NaasAgent
-
-chat-support-agent: deps
-	@ uv run python -m src.core.apps.terminal_agent.main generic_run_agent SupportAgent
-
-chat-cyber-security-analyst-agent: deps
-	@ uv run python -m src.core.apps.terminal_agent.main generic_run_agent CyberSecurityAnalystAgent
-
-pull-request-description: deps
-	@ uv run python -m src.core.apps.terminal_agent.main generic_run_agent PullRequestDescriptionAgent
-
-# Local Ollama-based agents for privacy-focused interactions
-chat-qwen-agent: deps
-	@ uv run python -m src.core.apps.terminal_agent.main generic_run_agent QwenAgent
-
-chat-deepseek-agent: deps
-	@ uv run python -m src.core.apps.terminal_agent.main generic_run_agent DeepSeekAgent
-
-chat-gemma-agent: deps
-	@ uv run python -m src.core.apps.terminal_agent.main generic_run_agent GemmaAgent
-
-default: deps help
-
-console: deps
-	@ LOG_LEVEL=ERROR uv run python -m src.cli
-
-.DEFAULT_GOAL := chat-abi-agent
-
-agent=AbiAgent
-chat: deps
-	@ uv run python -m src.core.apps.terminal_agent.main generic_run_agent $(agent)
-
-
-# Docker Compose Commands
-# -----------------------
-# These commands manage Docker containers for development
-=======
 # =============================================================================
 # DOCKER COMPOSE MANAGEMENT
 # =============================================================================
->>>>>>> 222869d2
 
 # Check if Docker is running before executing docker commands
 check-docker:
