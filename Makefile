# Git hooks setups

.git/hooks/pre-commit:
	@mkdir -p .git/hooks
	@echo 'cd "$(git rev-parse --show-toplevel)" || exit 1;make check' > .git/hooks/pre-commit && chmod +x .git/hooks/pre-commit


git-deps: .git/hooks/pre-commit

###############@

deps: uv git-deps .venv .env

ollama:
	@if grep -q '^OLLAMA_ENABLED=true' .env; then \
		docker compose up -d ollama; \
		docker compose exec ollama ollama pull llama3.2:latest; \
	else \
		docker compose down ollama; \
	fi

# Make sure uv exists otherwise tell the user to install it.
uv:
	@if ! command -v uv >/dev/null 2>&1; then \
		echo "🚀 Oops! Looks like uv is missing from your system!"; \
		echo "📚 Don't worry - you can get it here: https://docs.astral.sh/uv/getting-started/installation/"; \
		exit 1; \
	fi
	@ uv python find 3.10 > /dev/null || (uv python install 3.10 && uv python pin 3.10)

.env:
	@if [ ! -f .env ]; then \
		echo "\n📝 Environment Setup\n";\
		echo "------------------\n";\
		echo "• Creating .env file from template\n";\
		cp .env.example .env; \
		echo "✅ Environment file initialized successfully\n";\
		echo "\n\n📦 Ollama Setup Information\n";\
		echo "------------------------\n";\
		echo "• Ollama is enabled by default";\
		echo "• To disable: Comment out OLLAMA_ENABLED=true in .env\n";\
		echo "Configuration:\n";\
		echo "• Model: llama3.2:latest";\
		echo "• Port: 11434\n";\
		echo "Requirements:\n";\
		echo "• Docker installed and running";\
		echo "• Minimum 5GB RAM allocated to Docker\n";\
		echo "\n\033[1;33m⚡ Performance Tip\033[0m\n";\
		echo "\033[4mFor improved agent performance, configure OPENAI_API_KEY in .env\033[0m\n";\
		echo "• GPT-4 will be used instead of Ollama (llama3.2:latest)\n";\
		echo "• You can then comment out OLLAMA_ENABLED=true to save resources\n";\
		[ -t 0 ] && read -p "Press Enter to continue" || true; \
	fi

.venv:
	@ uv sync --all-extras

.venv/lib/python3.10/site-packages/abi: deps
	@[ -L .venv/lib/python3.10/site-packages/abi ] || ln -s `pwd`/lib/abi .venv/lib/python3.10/site-packages/abi 


install: dep
	@ uv sync

dev-build: deps
	@ docker compose build

abi-add: deps
	cd lib && uv add $(dep) && uv lock

add: deps
	uv add $(dep) && uv lock

lock: deps
	@ uv lock

path=tests/
test:  deps
	@ uv run python -m pytest -n 4 .

test-abi: deps
	@ uv run python -m pytest -n 4 lib

q=''
ftest: deps
	@ uv run python -m pytest -n 4 $(shell find lib src tests -name '*_test.py' -type f | fzf -q $(q)) $(args)

fmt: deps
	@ uvx ruff format

#########################
# Linting, Static Analysis, Security
#########################

check: deps .venv/lib/python3.10/site-packages/abi check-core check-custom

check-core: deps
	@echo ""
	@echo "  _____ _____ _____ _____"
	@echo " |     |     |     |     |"
	@echo " |  C  |  O  |  R  |  E  |"
	@echo " |_____|_____|_____|_____|"
	@echo ""
	@echo "\033[1;4m🔍 Running code quality checks...\033[0m\n"
	@echo "📝 Linting with ruff..."
	@uvx ruff check lib src/core

	@echo "\n\033[1;4m🔍 Running static type analysis...\033[0m\n"
	@echo "• Checking lib.abi..."
	@.venv/bin/mypy -p lib.abi --follow-untyped-imports
	@echo "• Checking src.core..."
	@.venv/bin/mypy -p src.core --follow-untyped-imports

	@echo "\n⚠️ Skipping pyrefly checks (disabled)"
	@#uv run pyrefly check lib src tests

	@echo "\n\033[1;4m🔍 Running security checks...\033[0m\n"
	@echo "⚠️ Skipping bandit... (disabled)"
	@#@docker run --rm -v `pwd`:/data --workdir /data ghcr.io/pycqa/bandit/bandit -c bandit.yaml src/core lib -r
	@echo "\n✅ CORE security checks passed!"

check-custom: deps
	@echo ""
	@echo "  _____ _____ _____ _____ _____ _____"
	@echo " |     |     |     |     |     |     |"
	@echo " |  C  |  U  |  S  |  T  |  O  |  M  |"
	@echo " |_____|_____|_____|_____|_____|_____|"
	@echo ""
	@echo "\n\033[1;4m🔍 Running code quality checks...\033[0m\n"
	@echo "📝 Linting with ruff..."
	@uvx ruff check src/custom

	@echo "\n\033[1;4m🔍 Running static type analysis...\033[0m\n"
	@.venv/bin/mypy -p src.custom --follow-untyped-imports

	@echo "\n⚠️ Skipping pyrefly checks (disabled)"
	@#uv run pyrefly check src/custom

	@echo "\n✅ CUSTOM security checks passed!"

bandit:
	@docker run --rm -v `pwd`:/data --workdir /data ghcr.io/pycqa/bandit/bandit -c bandit.yaml tests src/ lib -r


trivy-container-scan: build
	docker save abi:latest -o abi.tar && trivy image --input abi.tar && rm abi.tar

#########################

api: deps ollama
	uv run src/api.py

api-prod: deps
	@ docker build -t abi-prod -f Dockerfile.linux.x86_64 . --platform linux/amd64
	@ docker run --rm -it -p 9879:9879 --env-file .env -e ENV=prod --platform linux/amd64 abi-prod

api-dev: deps
	@ docker build -t abi-dev -f Dockerfile.linux.x86_64 . --platform linux/amd64
	@ docker run --rm -it -p 9879:9879 -v ./storage:/app/storage --env-file .env -e ENV=dev --platform linux/amd64 abi-dev

sparql-terminal: deps
	@ uv run python -m src.core.apps.sparql_terminal.main	

dvc-login: deps
	@ uv run run python scripts/setup_dvc.py | sh

storage-pull: deps
	@ echo "Pulling storage..."
	@ docker compose run --rm --remove-orphans abi bash -c 'uv run --no-dev python scripts/storage_pull.py | sh'

storage-push: deps storage-pull
	@ echo "Pushing storage..."
	@ docker compose run --rm --remove-orphans abi bash -c 'uv run run --no-dev python scripts/storage_push.py | sh'

triplestore-prod-remove: deps
	@ echo "Removing production triplestore..."
	@ docker compose run --rm --remove-orphans abi bash -c 'uv run --no-dev python scripts/triplestore_prod_remove.py'

triplestore-prod-override: deps
	@ echo "Overriding production triplestore..."
	@ docker compose run --rm --remove-orphans abi bash -c 'uv run --no-dev python scripts/triplestore_prod_override.py'

triplestore-prod-pull: deps
	@ echo "Pulling production triplestore..."
	@ docker compose run --rm --remove-orphans abi bash -c 'uv run --no-dev python scripts/triplestore_prod_pull.py'

clean:
	@echo "Cleaning up build artifacts..."
	rm -rf __pycache__ .pytest_cache build dist *.egg-info lib/.venv .venv
	find . -name "*.pyc" -delete
	find . -name "__pycache__" -delete
	docker compose down
	docker compose rm -f
	rm -rf src/core/modules/common/integrations/siteanalyzer/target

help:
	@echo "ABI Project Makefile Help"
	@echo "=========================="
	@echo ""
	@echo "ENVIRONMENT SETUP:"
	@echo "  .venv                    Create virtual environment (automatically called by other commands)"
	@echo "  install                  Install all dependencies (similar to .venv)"
	@echo "  dev-build                Build all Docker containers defined in docker-compose.yml"
	@echo "  lock                     Update the Poetry lock file without installing packages"
	@echo ""
	@echo "DEVELOPMENT:"
	@echo "  api                      Start the API server on port 9879 for local development"
	@echo "  api-prod                 Build and run the production API server in a Docker container"
	@echo "  sparql-terminal          Open an interactive SPARQL terminal for querying the triplestore"
	@echo ""
	@echo "TESTING:"
	@echo "  test                     Run all Python tests using pytest"
	@echo ""
	@echo "DATA MANAGEMENT:"
	@echo "  dvc-login                Set up Data Version Control (DVC) authentication"
	@echo "  storage-pull             Pull data from the remote storage"
	@echo "  storage-push             Push local data changes to the remote storage"
	@echo "  triplestore-prod-remove  Remove the production triplestore data"
	@echo "  triplestore-prod-override Override the production triplestore with local data"
	@echo "  triplestore-prod-pull    Pull triplestore data from production"
	@echo ""
	@echo "BUILDING:"
	@echo "  build                    Build the Docker image (alias for build.linux.x86_64)"
	@echo "  build.linux.x86_64       Build a Docker image for Linux x86_64 architecture"
	@echo ""
	@echo "AGENTS:"
	@echo "  chat-naas-agent          Start the Naas agent in terminal mode"
	@echo "  chat-supervisor-agent    Start the Supervisor agent in terminal mode (default target)"
	@echo "  chat-ontology-agent      Start the Ontology agent in terminal mode"
	@echo "  chat-support-agent       Start the Support agent in terminal mode"
	@echo ""
	@echo "CLEANUP:"
	@echo "  clean                    Clean up build artifacts, caches, and Docker containers"
	@echo ""
	@echo "DEFAULT:"
	@echo "  The default target is help (running 'make' with no arguments displays this help menu)"

# Docker Build Commands
# -------------------
# These commands are used to build the Docker image for the ABI project

# Default build target that triggers the Linux x86_64 build
build: build.linux.x86_64

# Builds a Docker image for Linux x86_64 architecture
# Usage: make build.linux.x86_64
# 
# Parameters:
#   - Image name: abi
#   - Dockerfile: Dockerfile.linux.x86_64
#   - Platform: linux/amd64 (ensures consistent builds on x86_64/amd64 architecture)
build.linux.x86_64: deps
	DOCKER_BUILDKIT=1 docker build . -t abi -f Dockerfile.linux.x86_64 --platform linux/amd64
	
	@# Show container size
	@docker image ls abi

# -------------------------------------------------------------------------------------------------

chat-naas-agent: deps ollama
	@ uv run python -m src.core.apps.terminal_agent.main generic_run_agent NaasAgent

chat-supervisor-agent: deps ollama
	@ uv run python -m src.core.apps.terminal_agent.main generic_run_agent SupervisorAgent

chat-ontology-agent: deps ollama
	@ uv run python -m src.core.apps.terminal_agent.main generic_run_agent OntologyAgent

chat-support-agent: deps ollama
	@ uv run python -m src.core.apps.terminal_agent.main generic_run_agent SupportAgent

pull-request-description: deps ollama
	@ echo "Generate the description of the pull request please." | uv run python -m src.core.apps.terminal_agent.main generic_run_agent PullRequestDescriptionAgent

default: deps help
.DEFAULT_GOAL := default

agent=SupervisorAgent
<<<<<<< HEAD
chat: deps ollama
=======
chat: deps
>>>>>>> 114cabef
	@ uv run python -m src.core.apps.terminal_agent.main generic_run_agent $(agent)


.PHONY: test chat-supervisor-agent chat-support-agent api sh lock add abi-add help uv ollama<|MERGE_RESOLUTION|>--- conflicted
+++ resolved
@@ -276,11 +276,7 @@
 .DEFAULT_GOAL := default
 
 agent=SupervisorAgent
-<<<<<<< HEAD
 chat: deps ollama
-=======
-chat: deps
->>>>>>> 114cabef
 	@ uv run python -m src.core.apps.terminal_agent.main generic_run_agent $(agent)
 
 
