--- conflicted
+++ resolved
@@ -672,20 +672,14 @@
 # Check status of Dagster assets
 dagster-status:
 	@echo "📊 Checking Dagster asset status..."
-<<<<<<< HEAD
 	@docker-compose -f docker-compose.yml --profile local exec dagster uv run dagster asset list -m src.core.abi.orchestration.definitions
-=======
-	@docker compose -f docker-compose.yml --profile local exec dagster uv run dagster asset list -m src.marketplace.__demo__.orchestration.definitions
->>>>>>> 060a8a9f
+
 
 # Materialize all Dagster assets
 dagster-materialize:
 	@echo "⚙️ Materializing all Dagster assets..."
-<<<<<<< HEAD
 	@docker-compose -f docker-compose.yml --profile local exec dagster uv run dagster asset materialize --select "*" -m src.core.abi.orchestration.definitions
-=======
-	@docker compose -f docker-compose.yml --profile local exec dagster uv run dagster asset materialize --select "*" -m src.marketplace.__demo__.orchestration.definitions
->>>>>>> 060a8a9f
+
 
 # =============================================================================
 # DATA MANAGEMENT & OPERATIONS
