--- conflicted
+++ resolved
@@ -27,12 +27,9 @@
         """
         openai_api_key: str
         openrouter_api_key: str | None = None
-<<<<<<< HEAD
         datastore_path: str = "chatgpt"
-=======
 
     def on_initialized(self):
         super().on_initialized()
         # We setup the OPENAI_API_KEY environment variable as OpenAI SDK requires it. Also, the IntentMapper will fallback to using OpenAI so it need to be in the environment.
-        os.environ["OPENAI_API_KEY"] = self.configuration.openai_api_key
->>>>>>> c3544bb7
+        os.environ["OPENAI_API_KEY"] = self.configuration.openai_api_key