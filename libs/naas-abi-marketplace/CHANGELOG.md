--- conflicted
+++ resolved
@@ -2,7 +2,6 @@
 
 <!-- version list -->
 
-<<<<<<< HEAD
 ## v1.1.0-dev.2 (2025-12-04)
 
 
@@ -26,7 +25,6 @@
 
 - Github and support module
   ([`8f113ea`](https://github.com/jupyter-naas/abi/commit/8f113ea071126a4ebd44e2aa22b26f55aa22bee3))
-=======
 ## v1.0.7 (2025-12-03)
 
 ### Bug Fixes
@@ -49,7 +47,6 @@
 
 - Update release commit parser option
   ([`6eabfd8`](https://github.com/jupyter-naas/abi/commit/6eabfd8f61681240a1974affd377b983bd7885a9))
->>>>>>> d46b36aa
 
 
 ## v1.0.4-dev.1 (2025-12-01)
