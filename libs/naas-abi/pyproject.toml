--- conflicted
+++ resolved
@@ -1,10 +1,6 @@
 [project]
 name = "naas-abi"
-<<<<<<< HEAD
-version = "1.0.2-dev.1"
-=======
 version = "1.0.2"
->>>>>>> 35c63470
 description = "Add your description here"
 readme = "README.md"
 authors = [{ name = "Maxime Jublou", email = "maxime@naas.ai" },{ name = "Florent Ravenel", email = "florent@naas.ai" }, { name = "Jeremy Ravenel", email = "jeremy@naas.ai" }]
