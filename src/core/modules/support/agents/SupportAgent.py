--- conflicted
+++ resolved
@@ -16,14 +16,9 @@
     GitHubSupportWorkflows,
     GitHubSupportWorkflowsConfiguration,
 )
-<<<<<<< HEAD
-from langchain_core.language_models.chat_models import BaseChatModel
-from src.core.modules.common.models.default import default_chat_model
-=======
 from typing import Optional
 from enum import Enum
 from pydantic import SecretStr
->>>>>>> 114cabef
 
 NAME = "support_agent"
 MODEL = "gpt-4o"
@@ -70,17 +65,12 @@
     agent_configuration: Optional[AgentConfiguration] = None,
 ) -> Agent:
     # Init
-<<<<<<< HEAD
-    model: BaseChatModel = default_chat_model()
-    tools = []
-=======
     model = ChatOpenAI(
         model=MODEL, 
         temperature=TEMPERATURE, 
         api_key=SecretStr(secret.get("OPENAI_API_KEY"))
     )
     tools: list = []
->>>>>>> 114cabef
 
     if github_access_token := secret.get("GITHUB_ACCESS_TOKEN"):
         github_integration_config = GithubIntegrationConfiguration(
