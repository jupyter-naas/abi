from abi.services.agent.IntentAgent import (
    IntentAgent,
    Intent,
    IntentType,
    AgentConfiguration,
    AgentSharedState,
    
)
from fastapi import APIRouter
from typing import Optional
from enum import Enum
from abi import logger

<<<<<<< HEAD
# Import file system tools
from abi.services.agent.tools import FileSystemTools
=======
from src import modules

# We need to preload modules to force the lazyloading of agents (to avoid race condition)
for module in modules:
    pass
>>>>>>> 406e9e3d

NAME = "Abi"
AVATAR_URL = "https://naasai-public.s3.eu-west-3.amazonaws.com/abi-demo/ontology_ABI.png"
DESCRIPTION = "Coordinates and manages specialized agents."
SYSTEM_PROMPT = """# ROLE
You are Abi, the AI Super Assistant and Supervisor Agent developed by NaasAI. You function as:
- **Multi-Agent System Orchestrator**: Central coordinator managing specialized AI agents in a hierarchical ecosystem
- **Elite Strategic Advisor**: High-level consultant with expertise spanning business strategy, technical architecture, and communication excellence  
- **Conversation Flow Manager**: Intelligent router that preserves active agent conversations while facilitating seamless agent transitions
- **Knowledge Synthesizer**: Expert at compiling insights from multiple specialized agents into actionable recommendations
- **File System Manager**: Capable of reading, writing, and managing files to support user workflows

Your expertise profile combines IQ-180 strategic thinking, billion-dollar company scaling experience, global-scale software architecture, and bestselling content creation across industries.

# OBJECTIVE
Orchestrate optimal user experiences through intelligent multi-agent coordination:
1. **Preserve Conversation Flow**: Maintain active agent contexts and prevent unwanted interruptions in ongoing specialized conversations
2. **Maximize Task Efficiency**: Route requests to the most appropriate specialized agents based on weighted decision hierarchy
3. **Deliver Strategic Value**: Provide elite-level advisory insights that drive measurable business outcomes and user satisfaction
4. **Enable Sovereign AI**: Support NaasAI's mission of empowering individuals and organizations to create their own intelligent, autonomous AI systems
5. **File Operations**: Assist with file system operations when needed for user workflows

# CONTEXT
You operate within a sophisticated multi-agent conversation environment where:
- **Users engage in ongoing conversations** with specialized agents (ChatGPT, Claude, Mistral, Gemini, Grok, Llama, Perplexity)
- **Agent context is preserved** through active conversation states shown in UI ("Active: [Agent Name]")
- **Multilingual interactions** occur naturally (French/English code-switching, typos, casual expressions)
- **Conversation patterns vary** from casual greetings to complex technical discussions and agent chaining workflows
- **Strategic advisory requests** require direct high-level consultation without delegation
- **Real-time information needs** demand routing to web-search capable agents (Perplexity, ChatGPT)
- **Creative and analytical tasks** benefit from model-specific strengths (Claude for analysis, Grok for truth-seeking, Mistral for code)
- **File operations** can be performed directly when appropriate for user workflows

Your decisions impact conversation quality, user productivity, and the entire multi-agent ecosystem's effectiveness.

# TOOLS/AGENTS
You coordinate access to specialized agents with distinct capabilities:

## Core Platform Agents:
1. **ontology_agent** - Internal Knowledge Management
   - **Input**: Organizational structure queries, employee information, policies, procedures, historical data
   - **Output**: Structured knowledge responses, hierarchical data, business insights
   - **Use When**: Specific internal organizational information needed

2. **naas_agent** - Platform Operations
   - **Input**: Naas platform objects (Plugins, Ontologies, Secrets, Workspace, Users)
   - **Output**: Platform-specific operations results, configuration data
   - **Use When**: Platform management and configuration tasks required

3. **support_agent** - Issue Management  
   - **Input**: Feature requests, bug reports, support tickets
   - **Output**: Created issues with tracking URLs, resolution guidance
   - **Use When**: Technical issues or feature requests need formal tracking

## File System Tools:
4. **File Operations** - Direct file system access
   - **Capabilities**: Read, write, list, copy, move, delete files and directories
   - **Use When**: User needs to work with files, create documents, manage data
   - **Security**: All operations are validated against configuration permissions

## Specialized AI Agents (via routing):
5. **ChatGPT** - Real-time Web Search & General Intelligence
   - **Strengths**: Web search, current events, comprehensive analysis
   - **Use When**: Real-time information, web research, general intelligence tasks

6. **Claude** - Advanced Reasoning & Analysis
   - **Strengths**: Complex reasoning, critical thinking, detailed analysis
   - **Use When**: Deep analysis, nuanced reasoning, complex problem-solving

7. **Mistral** - Code Generation & Mathematics  
   - **Strengths**: Code generation, debugging, mathematical computations
   - **Use When**: Programming tasks, mathematical problems, technical documentation

8. **Gemini** - Multimodal & Creative Tasks
   - **Strengths**: Image generation/analysis, creative writing, multimodal understanding
   - **Use When**: Visual tasks, creative projects, multimodal analysis

9. **Grok** - Truth-Seeking & Current Events
   - **Strengths**: Unfiltered analysis, current events, truth-seeking with evidence
   - **Use When**: Controversial topics, truth verification, current affairs analysis

10. **Llama** - Instruction Following & Dialogue
    - **Strengths**: Instruction-following, conversational dialogue, general assistance
    - **Use When**: Clear instruction execution, natural conversation flow

11. **Perplexity** - Real-time Research & Web Intelligence
    - **Strengths**: Real-time web search, research synthesis, up-to-date information
    - **Use When**: Latest information, research compilation, fact verification

# TASKS
Execute intelligent multi-agent orchestration through this priority sequence:

## Phase 1: Context Preservation (CRITICAL)
1. **Active Agent Detection**: Check if user is in active conversation with specialized agent
2. **Conversation Flow Analysis**: Determine if message is continuation vs. explicit routing request
3. **Context-Aware Routing**: Preserve ongoing conversations unless explicit agent change requested

## Phase 2: Request Classification  
4. **Memory Consultation**: Leverage conversation history and learned patterns
5. **Intent Analysis**: Classify request type (identity, strategic, technical, informational, creative, file operations)
6. **Language Adaptation**: Match user's communication style and language preferences

## Phase 3: Intelligent Delegation
7. **Weighted Agent Selection**: Apply decision hierarchy based on request characteristics
8. **Multi-Agent Coordination**: Orchestrate agent chaining when complex workflows required
9. **Quality Assurance**: Validate agent responses for completeness and accuracy

## Phase 4: Response Synthesis
10. **Information Integration**: Compile insights from multiple sources when applicable
11. **Strategic Enhancement**: Add high-level strategic guidance when valuable
12. **User Communication**: Deliver clear, actionable insights adapted to user needs and context

# OPERATING GUIDELINES

## HIGHEST PRIORITY: Active Agent Context Preservation (Weight: 0.99)
**CRITICAL RULE**: When user is actively conversing with a specialized agent (UI shows "Active: [Agent Name]"):
- **ALWAYS preserve conversation flow** for follow-ups, acknowledgments, simple questions
- **Examples of preservation**: "cool", "ok", "merci", "thanks", "tu es qui?", "what can you do?"
- **ONLY intercept for explicit routing**: "ask Claude", "parler à Mistral", "switch to Grok", "call supervisor", "talk to abi", "back to abi", "supervisor", "return to supervisor", "parler à abi", "retour à abi", "superviseur"
- **Multi-language respect**: Handle French/English code-switching within active contexts
- **Conversation patterns**: Support casual greetings, typo tolerance, agent switching mid-conversation

## Strategic Advisory Direct Response (Weight: 0.95)
**When to respond directly** (DO NOT DELEGATE):
- **Identity questions**: "who are you", "what is ABI", "who made you" 
- **Strategic consulting**: Business planning, technical architecture, content strategy
- **Advisory frameworks**: Decision-making models, strategic analysis, system design
- **Meta-system questions**: Agent capabilities, routing logic, multi-agent workflows

## File Operations Direct Response (Weight: 0.90)
**When to handle file operations directly**:
- **File management requests**: "read this file", "create a document", "list files", "copy files"
- **Data operations**: "save this data", "backup files", "organize documents"
- **Workflow support**: File operations that support user workflows and productivity

## Specialized Agent Routing (Weighted Decision Tree):

### Web Search & Current Events (Weight: 0.85)
- **Route to Perplexity/ChatGPT**: Latest news, real-time research, current events
- **Patterns**: "latest news", "current information", "what's happening", "search for"

### Creative & Multimodal Tasks (Weight: 0.80) 
- **Route to Gemini**: Image generation, creative writing, visual analysis
- **Patterns**: "generate image", "creative help", "analyze photo", "multimodal"

### Truth-Seeking & Analysis (Weight: 0.75)
- **Route to Grok**: Controversial topics, truth verification, unfiltered analysis
- **Patterns**: "truth about", "unbiased view", "what really happened"

### Advanced Reasoning (Weight: 0.70)
- **Route to Claude**: Complex analysis, critical thinking, nuanced reasoning  
- **Patterns**: "analyze deeply", "critical evaluation", "complex reasoning"

### Code & Mathematics (Weight: 0.65)
- **Route to Mistral**: Programming, debugging, mathematical computations
- **Patterns**: "code help", "debug", "mathematical", "programming"

### Internal Knowledge (Weight: 0.60)
- **Route to ontology_agent**: Organizational structure, internal policies, employee data
- **Patterns**: Specific company/internal information requests

<<<<<<< HEAD
### Platform Operations (Weight: 0.40)
=======
### Knowledge Graph Exploration (Weight: 0.68)
- **Route to knowledge_graph_explorer**: Visual data exploration, SPARQL querying, ontology browsing
- **Patterns**: "show me the data", "knowledge graph", "semantic database", "sparql query", "explore ontology", "browse entities", "voir ton kg"

### Platform Operations (Weight: 0.45)
>>>>>>> 406e9e3d
- **Route to naas_agent**: Platform management, configuration, technical operations

### Issue Management (Weight: 0.20)
- **Route to support_agent**: Bug reports, feature requests, technical issues

## Communication Excellence Standards:
- **Proactive Search**: Always attempt information retrieval before requesting clarification
- **Language Matching**: Respond in user's preferred language (French/English flexibility)
- **Conversation Continuity**: Maintain context across agent transitions and multi-turn dialogs
- **Strategic Enhancement**: Add high-level insights when they provide significant value
- **Format Consistency**: Use [Link](URL) and ![Image](URL) formatting standards

# CONSTRAINTS

## ABSOLUTE REQUIREMENTS:
- **NEVER interrupt active agent conversations** unless explicitly requested by user
- **ALWAYS identify as Abi, AI Super Assistant developed by NaasAI** - never delegate identity questions
- **MUST follow weighted agent hierarchy** for optimal task routing
- **MUST preserve multi-language conversation contexts** and handle code-switching naturally
- **MUST use memory consultation** before any delegation decisions
- **MUST provide proactive search** before requesting clarification from users
- **MUST validate file operations** against security configuration before execution

## OPERATIONAL BOUNDARIES:
- **CANNOT mention competing AI providers** (OpenAI, Anthropic, Google, etc.) - focus on capabilities
- **CANNOT bypass established agent delegation sequence** without valid priority override
- **CANNOT create support tickets** without proper validation and user confirmation
- **CANNOT delegate strategic advisory questions** that fall within direct expertise domain
- **CANNOT ignore conversation flow preservation** - this is the highest priority operational rule
- **CANNOT perform file operations** outside configured security boundaries

## QUALITY STANDARDS:
- **Format attribution** for delegated responses using specified standards
- **Validate request completeness** before creating formal issues or tickets  
- **Maintain NaasAI mission alignment** in all responses and recommendations
- **Adapt communication style** to match user tone (casual ↔ formal, strategic ↔ conversational)
- **Optimize for user productivity** and satisfaction in multi-agent conversation flows
- **Ensure file operations** are secure, efficient, and user-friendly
"""

SUGGESTIONS: list = [
    {
        "label": "Feature Request",
        "value": "As a user, I would like to: {{Feature Request}}",
    },
    {
        "label": "Report Bug",
        "value": "Report a bug on: {{Bug Description}}",
    },
]

def create_agent(
    agent_shared_state: Optional[AgentSharedState] = None,
    agent_configuration: Optional[AgentConfiguration] = None,
) -> Optional[IntentAgent]:
    from src.core.modules.abi.models.o3_mini import model as cloud_model
    from src.core.modules.abi.models.qwen3_8b import model as local_model
    from src import secret
    # Select model based on AI_MODE environment variable
    ai_mode = secret.get("AI_MODE")  # Default to cloud if not set
    if ai_mode == "cloud":
        if not cloud_model:
            logger.error("Cloud model (o3-mini) not available - missing OpenAI API key")
            return None
        selected_model = cloud_model
    elif ai_mode == "local":
        if not local_model:
            logger.error("Local model (qwen3:8b) not available - Ollama not installed or configured")
            return None
        selected_model = local_model
    else:
        logger.error("AI_MODE must be either 'cloud' or 'local'")
        return None

    # Initialize file system tools
    file_system_tools = FileSystemTools(config_name="development")
    tools = file_system_tools.as_tools()

    # Use provided configuration or create default
    if agent_configuration is None:
        agent_configuration = AgentConfiguration(system_prompt=SYSTEM_PROMPT)
    
    # Use provided shared state or create new
    if agent_shared_state is None:
<<<<<<< HEAD
        agent_shared_state = AgentSharedState()
=======
        agent_shared_state = AgentSharedState(thread_id="0")

    tools: list = []
>>>>>>> 406e9e3d

    # Add Knowledge Graph Explorer tool
    def open_knowledge_graph_explorer() -> str:
        """Open the ABI Knowledge Graph Explorer interface for semantic data exploration."""
        return """Here's our knowledge graph explorer:

[Open Explorer](http://localhost:7878/explorer/)

You can browse the data and run queries there."""

    from langchain_core.tools import StructuredTool
    
    from pydantic import BaseModel
    
    class EmptySchema(BaseModel):
        pass
    
    knowledge_graph_tool = StructuredTool(
        name="open_knowledge_graph_explorer",
        description="Open the ABI Knowledge Graph Explorer for semantic data exploration, SPARQL queries, and ontology browsing",
        func=open_knowledge_graph_explorer,
        args_schema=EmptySchema
    )
    
    tools.append(knowledge_graph_tool)

    # Get agent recommendation tools from intentmapping
    from src.core.modules.intentmapping import get_tools
    agent_recommendation_tools = [
        "find_business_proposal_agents",
        "find_coding_agents", 
        "find_math_agents",
        "find_best_value_agents",
        "find_fastest_agents",
        "find_cheapest_agents",
        "find_agents_by_provider",
        "find_agents_by_process_type",
        "list_all_agents",
        "find_best_for_meeting",
        "find_best_for_contract_analysis",
        "find_best_for_customer_service",
        "find_best_for_marketing",
        "find_best_for_technical_writing",
        "find_best_for_emails",
        "find_best_for_presentations",
        "find_best_for_reports",
        "find_best_for_brainstorming",
        "find_best_for_proposal_writing",
        "find_best_for_code_review",
        "find_best_for_debugging",
        "find_best_for_architecture",
        "find_best_for_testing",
        "find_best_for_refactoring",
        "find_best_for_database",
        "find_best_for_api_design",
        "find_best_for_performance",
        "find_best_for_security",
        "find_best_for_documentation"
    ]
    tools.extend(get_tools(agent_recommendation_tools))

    agents: list = []
    for module in modules:
        if module.module_path != "src.core.modules.abi":
            logger.debug(f"Inspecting module: {module.module_path}")
            logger.debug(f"Agents: {module.agents}")
            for agent in module.agents:
                if agent is not None:
                    agents.append(agent)
                    logger.debug(f"Agent loaded: {agent.name}")
                else:
                    logger.warning(f"Skipping None agent in module: {module.module_path}")

    # Create agent references for intent routing
    grok_agent = next((agent for agent in agents if agent.name == "Grok"), None)
    google_gemini_agent = next((agent for agent in agents if agent.name == "Gemini"), None)
    openai_agent = next((agent for agent in agents if agent.name == "ChatGPT"), None)
    perplexity_agent = next((agent for agent in agents if agent.name == "Perplexity"), None)
    mistral_agent = next((agent for agent in agents if agent.name == "Mistral"), None)
    claude_agent = next((agent for agent in agents if agent.name == "Claude"), None)
    llama_agent = next((agent for agent in agents if agent.name == "Llama"), None)

    # Local agent references
    qwen_agent = next((agent for agent in agents if agent.name == "Qwen"), None)
    deepseek_agent = next((agent for agent in agents if agent.name == "DeepSeek"), None)
    gemma_agent = next((agent for agent in agents if agent.name == "Gemma"), None)



    intents: list = [
        Intent(
            intent_value="what is your name",
            intent_type=IntentType.RAW,
            intent_target="My name is ABI",
        ),
        # Abi Agent return intents (route to call_model to return to parent)
        Intent(intent_type=IntentType.AGENT, intent_value="call supervisor", intent_target="call_model"),
        Intent(intent_type=IntentType.AGENT, intent_value="talk to abi", intent_target="call_model"),
        Intent(intent_type=IntentType.AGENT, intent_value="back to abi", intent_target="call_model"),
        Intent(intent_type=IntentType.AGENT, intent_value="supervisor", intent_target="call_model"),
        Intent(intent_type=IntentType.AGENT, intent_value="return to supervisor", intent_target="call_model"),
        Intent(intent_type=IntentType.AGENT, intent_value="ask abi", intent_target="call_model"),
        Intent(intent_type=IntentType.AGENT, intent_value="use abi", intent_target="call_model"),
        Intent(intent_type=IntentType.AGENT, intent_value="switch to abi", intent_target="call_model"),
        Intent(intent_type=IntentType.AGENT, intent_value="parler à abi", intent_target="call_model"),
        Intent(intent_type=IntentType.AGENT, intent_value="retour à abi", intent_target="call_model"),
        Intent(intent_type=IntentType.AGENT, intent_value="superviseur", intent_target="call_model"),
        Intent(intent_type=IntentType.AGENT, intent_value="demander à abi", intent_target="call_model"),
        Intent(intent_type=IntentType.AGENT, intent_value="can i talk back to abi", intent_target="call_model"),
        Intent(intent_type=IntentType.AGENT, intent_value="go back to abi", intent_target="call_model"),
        Intent(intent_type=IntentType.AGENT, intent_value="return to abi", intent_target="call_model"),
        Intent(intent_type=IntentType.AGENT, intent_value="back to supervisor", intent_target="call_model"),
        
        # Knowledge Graph Explorer intents
        Intent(intent_type=IntentType.TOOL, intent_value="show knowledge graph explorer", intent_target="open_knowledge_graph_explorer"),
        Intent(intent_type=IntentType.TOOL, intent_value="semantic knowledge graph", intent_target="open_knowledge_graph_explorer"), 
        Intent(intent_type=IntentType.TOOL, intent_value="show the data", intent_target="open_knowledge_graph_explorer"),
        Intent(intent_type=IntentType.TOOL, intent_value="make a sparql query", intent_target="open_knowledge_graph_explorer"),
        Intent(intent_type=IntentType.TOOL, intent_value="explore the database", intent_target="open_knowledge_graph_explorer"),
        Intent(intent_type=IntentType.TOOL, intent_value="knowledge graph", intent_target="open_knowledge_graph_explorer"),
        Intent(intent_type=IntentType.TOOL, intent_value="sparql", intent_target="open_knowledge_graph_explorer"),
        Intent(intent_type=IntentType.TOOL, intent_value="explore ontology", intent_target="open_knowledge_graph_explorer"),
        Intent(intent_type=IntentType.TOOL, intent_value="browse entities", intent_target="open_knowledge_graph_explorer"),
        Intent(intent_type=IntentType.TOOL, intent_value="voir ton kg", intent_target="open_knowledge_graph_explorer"),
        Intent(intent_type=IntentType.TOOL, intent_value="voir le graphe", intent_target="open_knowledge_graph_explorer"),
        Intent(intent_type=IntentType.TOOL, intent_value="explorer les données", intent_target="open_knowledge_graph_explorer"),
        Intent(intent_type=IntentType.TOOL, intent_value="base de données sémantique", intent_target="open_knowledge_graph_explorer"),
    ] + (
        # xAI Grok Agent intents (only add if agent is available)
        [
            Intent(intent_type=IntentType.AGENT, intent_value="use grok", intent_target=grok_agent.name),
            Intent(intent_type=IntentType.AGENT, intent_value="switch to grok", intent_target=grok_agent.name),
            Intent(intent_type=IntentType.AGENT, intent_value="xai", intent_target=grok_agent.name),
            Intent(intent_type=IntentType.AGENT, intent_value="grok 4", intent_target=grok_agent.name),
            Intent(intent_type=IntentType.AGENT, intent_value="maximum intelligence", intent_target=grok_agent.name),
            Intent(intent_type=IntentType.AGENT, intent_value="highest intelligence", intent_target=grok_agent.name),
            Intent(intent_type=IntentType.AGENT, intent_value="use xai", intent_target=grok_agent.name),
            Intent(intent_type=IntentType.AGENT, intent_value="switch to xai", intent_target=grok_agent.name),
            Intent(intent_type=IntentType.AGENT, intent_value="ask grok", intent_target=grok_agent.name),
            Intent(intent_type=IntentType.AGENT, intent_value="truth seeking", intent_target=grok_agent.name),
            Intent(intent_type=IntentType.AGENT, intent_value="contrarian analysis", intent_target=grok_agent.name),
            Intent(intent_type=IntentType.AGENT, intent_value="scientific reasoning", intent_target=grok_agent.name),
        ] if grok_agent else []
    ) + (
        # Google Gemini 2.0 Flash Agent intents (only add if agent is available)
        [
            Intent(intent_type=IntentType.AGENT, intent_value="use gemini", intent_target=google_gemini_agent.name),
            Intent(intent_type=IntentType.AGENT, intent_value="switch to gemini", intent_target=google_gemini_agent.name),
            Intent(intent_type=IntentType.AGENT, intent_value="google ai", intent_target=google_gemini_agent.name),
            Intent(intent_type=IntentType.AGENT, intent_value="google gemini", intent_target=google_gemini_agent.name),
            Intent(intent_type=IntentType.AGENT, intent_value="gemini 2.0", intent_target=google_gemini_agent.name),
            Intent(intent_type=IntentType.AGENT, intent_value="gemini flash", intent_target=google_gemini_agent.name),
            Intent(intent_type=IntentType.AGENT, intent_value="use google ai", intent_target=google_gemini_agent.name),
            Intent(intent_type=IntentType.AGENT, intent_value="switch to google", intent_target=google_gemini_agent.name),
            Intent(intent_type=IntentType.AGENT, intent_value="ask gemini", intent_target=google_gemini_agent.name),
            Intent(intent_type=IntentType.AGENT, intent_value="use google gemini", intent_target=google_gemini_agent.name),
            Intent(intent_type=IntentType.AGENT, intent_value="multimodal analysis", intent_target=google_gemini_agent.name),
            Intent(intent_type=IntentType.AGENT, intent_value="analyze image", intent_target=google_gemini_agent.name),
            Intent(intent_type=IntentType.AGENT, intent_value="image understanding", intent_target=google_gemini_agent.name),
            Intent(intent_type=IntentType.AGENT, intent_value="video analysis", intent_target=google_gemini_agent.name),
            Intent(intent_type=IntentType.AGENT, intent_value="audio analysis", intent_target=google_gemini_agent.name),
            Intent(intent_type=IntentType.AGENT, intent_value="let's use google", intent_target=google_gemini_agent.name),
            Intent(intent_type=IntentType.AGENT, intent_value="try google ai", intent_target=google_gemini_agent.name),
            Intent(intent_type=IntentType.AGENT, intent_value="google's model", intent_target=google_gemini_agent.name),
            Intent(intent_type=IntentType.AGENT, intent_value="google's ai", intent_target=google_gemini_agent.name),
            Intent(intent_type=IntentType.AGENT, intent_value="use bard", intent_target=google_gemini_agent.name),
            Intent(intent_type=IntentType.AGENT, intent_value="switch to bard", intent_target=google_gemini_agent.name),
            # Image Generation intents
            Intent(intent_type=IntentType.AGENT, intent_value="generate image", intent_target=google_gemini_agent.name),
            Intent(intent_type=IntentType.AGENT, intent_value="create image", intent_target=google_gemini_agent.name),
            Intent(intent_type=IntentType.AGENT, intent_value="generate an image", intent_target=google_gemini_agent.name),
            Intent(intent_type=IntentType.AGENT, intent_value="create a picture", intent_target=google_gemini_agent.name),
            Intent(intent_type=IntentType.AGENT, intent_value="make an image", intent_target=google_gemini_agent.name),
            Intent(intent_type=IntentType.AGENT, intent_value="draw", intent_target=google_gemini_agent.name),
            Intent(intent_type=IntentType.AGENT, intent_value="illustrate", intent_target=google_gemini_agent.name),
            Intent(intent_type=IntentType.AGENT, intent_value="picture of", intent_target=google_gemini_agent.name),
            Intent(intent_type=IntentType.AGENT, intent_value="image of", intent_target=google_gemini_agent.name),
            Intent(intent_type=IntentType.AGENT, intent_value="visual representation", intent_target=google_gemini_agent.name),
            Intent(intent_type=IntentType.AGENT, intent_value="generate an image of", intent_target=google_gemini_agent.name),
            Intent(intent_type=IntentType.AGENT, intent_value="create an image of", intent_target=google_gemini_agent.name),
            Intent(intent_type=IntentType.AGENT, intent_value="make a picture of", intent_target=google_gemini_agent.name),
            Intent(intent_type=IntentType.AGENT, intent_value="show me", intent_target=google_gemini_agent.name),
            Intent(intent_type=IntentType.AGENT, intent_value="visualization", intent_target=google_gemini_agent.name),
        ] if google_gemini_agent else []
    ) + (
        # OpenAI ChatGPT Agent intents
        [
            Intent(intent_type=IntentType.AGENT, intent_value="ask openai", intent_target=openai_agent.name),
            Intent(intent_type=IntentType.AGENT, intent_value="ask chatgpt", intent_target=openai_agent.name),
            Intent(intent_type=IntentType.AGENT, intent_value="use openai", intent_target=openai_agent.name),
            Intent(intent_type=IntentType.AGENT, intent_value="use chatgpt", intent_target=openai_agent.name),
            Intent(intent_type=IntentType.AGENT, intent_value="switch to openai", intent_target=openai_agent.name),
            Intent(intent_type=IntentType.AGENT, intent_value="switch to chatgpt", intent_target=openai_agent.name),
            Intent(intent_type=IntentType.AGENT, intent_value="openai gpt", intent_target=openai_agent.name),
            Intent(intent_type=IntentType.AGENT, intent_value="gpt-4o", intent_target=openai_agent.name),
            Intent(intent_type=IntentType.AGENT, intent_value="gpt4", intent_target=openai_agent.name),
        ] if openai_agent else []
    ) + (
        # Mistral Agent intents
        [
            Intent(intent_type=IntentType.AGENT, intent_value="ask mistral", intent_target=mistral_agent.name),
            Intent(intent_type=IntentType.AGENT, intent_value="use mistral", intent_target=mistral_agent.name),
            Intent(intent_type=IntentType.AGENT, intent_value="switch to mistral", intent_target=mistral_agent.name),
            Intent(intent_type=IntentType.AGENT, intent_value="mistral ai", intent_target=mistral_agent.name),
            Intent(intent_type=IntentType.AGENT, intent_value="mistral large", intent_target=mistral_agent.name),
            Intent(intent_type=IntentType.AGENT, intent_value="french ai", intent_target=mistral_agent.name),
        ] if mistral_agent else []
    ) + (
        # Claude Agent intents
        [
            Intent(intent_type=IntentType.AGENT, intent_value="ask claude", intent_target=claude_agent.name),
            Intent(intent_type=IntentType.AGENT, intent_value="use claude", intent_target=claude_agent.name),
            Intent(intent_type=IntentType.AGENT, intent_value="switch to claude", intent_target=claude_agent.name),
            Intent(intent_type=IntentType.AGENT, intent_value="claude 3.5", intent_target=claude_agent.name),
            Intent(intent_type=IntentType.AGENT, intent_value="anthropic", intent_target=claude_agent.name),
            Intent(intent_type=IntentType.AGENT, intent_value="anthropic claude", intent_target=claude_agent.name),
            Intent(intent_type=IntentType.AGENT, intent_value="claude sonnet", intent_target=claude_agent.name),
        ] if claude_agent else []
    ) + (
        # Perplexity Agent intents
        [
            Intent(intent_type=IntentType.AGENT, intent_value="ask perplexity", intent_target=perplexity_agent.name),
            Intent(intent_type=IntentType.AGENT, intent_value="use perplexity", intent_target=perplexity_agent.name),
            Intent(intent_type=IntentType.AGENT, intent_value="switch to perplexity", intent_target=perplexity_agent.name),
            Intent(intent_type=IntentType.AGENT, intent_value="perplexity ai", intent_target=perplexity_agent.name),
            Intent(intent_type=IntentType.AGENT, intent_value="search web", intent_target=perplexity_agent.name),
            Intent(intent_type=IntentType.AGENT, intent_value="web search", intent_target=perplexity_agent.name),
            Intent(intent_type=IntentType.AGENT, intent_value="search online", intent_target=perplexity_agent.name),
            Intent(intent_type=IntentType.AGENT, intent_value="search internet", intent_target=perplexity_agent.name),
        ] if perplexity_agent else []
    ) + (
        # LLaMA Agent intents
        [
            Intent(intent_type=IntentType.AGENT, intent_value="ask llama", intent_target=llama_agent.name),
            Intent(intent_type=IntentType.AGENT, intent_value="use llama", intent_target=llama_agent.name),
            Intent(intent_type=IntentType.AGENT, intent_value="switch to llama", intent_target=llama_agent.name),
            Intent(intent_type=IntentType.AGENT, intent_value="llama 3.3", intent_target=llama_agent.name),
            Intent(intent_type=IntentType.AGENT, intent_value="meta llama", intent_target=llama_agent.name),
            Intent(intent_type=IntentType.AGENT, intent_value="meta ai", intent_target=llama_agent.name),
        ] if llama_agent else []
    ) + (
        # Local Qwen Agent intents (privacy-focused)
        [
            Intent(intent_type=IntentType.AGENT, intent_value="ask qwen", intent_target=qwen_agent.name),
            Intent(intent_type=IntentType.AGENT, intent_value="use qwen", intent_target=qwen_agent.name),
            Intent(intent_type=IntentType.AGENT, intent_value="switch to qwen", intent_target=qwen_agent.name),
            Intent(intent_type=IntentType.AGENT, intent_value="private ai", intent_target=qwen_agent.name),
            Intent(intent_type=IntentType.AGENT, intent_value="local ai", intent_target=qwen_agent.name),
            Intent(intent_type=IntentType.AGENT, intent_value="offline ai", intent_target=qwen_agent.name),
            Intent(intent_type=IntentType.AGENT, intent_value="qwen code", intent_target=qwen_agent.name),
            Intent(intent_type=IntentType.AGENT, intent_value="private code", intent_target=qwen_agent.name),
        ] if qwen_agent else []
    ) + (
        # Local DeepSeek Agent intents (reasoning)
        [
            Intent(intent_type=IntentType.AGENT, intent_value="ask deepseek", intent_target=deepseek_agent.name),
            Intent(intent_type=IntentType.AGENT, intent_value="use deepseek", intent_target=deepseek_agent.name),
            Intent(intent_type=IntentType.AGENT, intent_value="switch to deepseek", intent_target=deepseek_agent.name),
            Intent(intent_type=IntentType.AGENT, intent_value="complex reasoning", intent_target=deepseek_agent.name),
            Intent(intent_type=IntentType.AGENT, intent_value="mathematical proof", intent_target=deepseek_agent.name),
            Intent(intent_type=IntentType.AGENT, intent_value="step by step", intent_target=deepseek_agent.name),
            Intent(intent_type=IntentType.AGENT, intent_value="logical analysis", intent_target=deepseek_agent.name),
            Intent(intent_type=IntentType.AGENT, intent_value="private reasoning", intent_target=deepseek_agent.name),
        ] if deepseek_agent else []
    ) + (
        # Local Gemma Agent intents (lightweight)
        [
            Intent(intent_type=IntentType.AGENT, intent_value="ask gemma", intent_target=gemma_agent.name),
            Intent(intent_type=IntentType.AGENT, intent_value="use gemma", intent_target=gemma_agent.name),
            Intent(intent_type=IntentType.AGENT, intent_value="switch to gemma", intent_target=gemma_agent.name),
            Intent(intent_type=IntentType.AGENT, intent_value="quick question", intent_target=gemma_agent.name),
            Intent(intent_type=IntentType.AGENT, intent_value="fast response", intent_target=gemma_agent.name),
            Intent(intent_type=IntentType.AGENT, intent_value="lightweight ai", intent_target=gemma_agent.name),
            Intent(intent_type=IntentType.AGENT, intent_value="local gemini", intent_target=gemma_agent.name),
            Intent(intent_type=IntentType.AGENT, intent_value="private chat", intent_target=gemma_agent.name),
        ] if gemma_agent else []
    )
    
    logger.debug(f"Intents: {intents}")
    return AbiAgent(
        name=NAME,
        description=DESCRIPTION,
        chat_model=selected_model.model,
        tools=tools,  # type: ignore[arg-type]
        agents=agents,
        intents=intents,
        state=agent_shared_state,
        configuration=agent_configuration,
        memory=None,
    )


class AbiAgent(IntentAgent):
    def as_api(
        self,
        router: APIRouter,
        route_name: str = NAME,
        name: str = NAME.capitalize(). replace("_", " "),
        description: str = "API endpoints to call the Abi agent completion.",
        description_stream: str = "API endpoints to call the Abi agent stream completion.",
        tags: Optional[list[str | Enum]] = None,
    ) -> None:
        if tags is None:
            tags = []
        return super().as_api(
            router, route_name, name, description, description_stream, tags
        )<|MERGE_RESOLUTION|>--- conflicted
+++ resolved
@@ -11,16 +11,14 @@
 from enum import Enum
 from abi import logger
 
-<<<<<<< HEAD
 # Import file system tools
 from abi.services.agent.tools import FileSystemTools
-=======
+
 from src import modules
 
 # We need to preload modules to force the lazyloading of agents (to avoid race condition)
 for module in modules:
     pass
->>>>>>> 406e9e3d
 
 NAME = "Abi"
 AVATAR_URL = "https://naasai-public.s3.eu-west-3.amazonaws.com/abi-demo/ontology_ABI.png"
@@ -182,15 +180,11 @@
 - **Route to ontology_agent**: Organizational structure, internal policies, employee data
 - **Patterns**: Specific company/internal information requests
 
-<<<<<<< HEAD
-### Platform Operations (Weight: 0.40)
-=======
 ### Knowledge Graph Exploration (Weight: 0.68)
 - **Route to knowledge_graph_explorer**: Visual data exploration, SPARQL querying, ontology browsing
 - **Patterns**: "show me the data", "knowledge graph", "semantic database", "sparql query", "explore ontology", "browse entities", "voir ton kg"
 
 ### Platform Operations (Weight: 0.45)
->>>>>>> 406e9e3d
 - **Route to naas_agent**: Platform management, configuration, technical operations
 
 ### Issue Management (Weight: 0.20)
@@ -275,13 +269,7 @@
     
     # Use provided shared state or create new
     if agent_shared_state is None:
-<<<<<<< HEAD
-        agent_shared_state = AgentSharedState()
-=======
         agent_shared_state = AgentSharedState(thread_id="0")
-
-    tools: list = []
->>>>>>> 406e9e3d
 
     # Add Knowledge Graph Explorer tool
     def open_knowledge_graph_explorer() -> str:
