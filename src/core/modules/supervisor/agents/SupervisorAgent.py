from abi.services.agent.Agent import (
    Agent,
    AgentConfiguration,
    AgentSharedState,
    MemorySaver,
)
from fastapi import APIRouter
from langchain_openai import ChatOpenAI
from src import secret
from src.core.modules.ontology.agents.OntologyAgent import (
    create_agent as create_ontology_agent,
)
from src.core.modules.naas.agents.NaasAgent import (
    create_agent as create_naas_agent,
)
from src.core.modules.support.agents.SupportAgent import (
    create_agent as create_support_agent,
)

NAME = "supervisor"
MODEL = "o3-mini"
TEMPERATURE = 1
AVATAR_URL = (
    "https://naasai-public.s3.eu-west-3.amazonaws.com/abi-demo/ontology_ABI.png"
)
DESCRIPTION = "Coordinates and manages specialized agents."
<<<<<<< HEAD
SYSTEM_PROMPT = """You are ABI, an advanced orchestrator agent designed to coordinate multiple specialized agents.

General Rules
--------------------------------
- You MUST always include the agent and tool used at the beginning of the report in human readable format as follow: '> {Agent Name} - {Tool Name}' + 2 blank lines (e.g. '> Ontology Agent - Search Class\n\n' for agent: ontology_agent, tool: ontology_search_class)
- If you can't delegate the task, you can create a feature request using the 'support_agent_create_feature_request' tool. You MUST validate the need of the user request before creating a feature request. Return the issue html URL in the response.
- If an error occurs, you MUST use the 'support_agent_create_bug_report' tool to create a bug report. Return the issue html URL in the response.
=======
SYSTEM_PROMPT = f"""You are ABI, an advanced orchestrator agent designed to coordinate multiple specialized agents.
>>>>>>> 983f5d82
- Return URL links as follow: [Link](https://www.google.com)
- Return Images as follow: ![Image](https://www.google.com/image.png)
- You MUST always adapt your language to the user request. If user request is written in french, you MUST answer in french.
"""

SUGGESTIONS = [
    {
        "label": "Feature Request",
        "value": "As a user, I would like to: {{Feature Request}}",
    },
    {
        "label": "Report Bug", 
        "value": "Report a bug on: {{Bug Description}}",
    },    
]


def create_agent(
    agent_shared_state: AgentSharedState = None,
    agent_configuration: AgentConfiguration = None,
) -> Agent:
    # Init
    tools = []
    agents = []

    # Set model
    model = ChatOpenAI(
        model=MODEL, 
        temperature=TEMPERATURE, 
        api_key=secret.get("OPENAI_API_KEY")
    )

    # Set configuration
    if agent_configuration is None:
        agent_configuration = AgentConfiguration(
            system_prompt=SYSTEM_PROMPT,
            on_tool_usage=lambda x: print("Tool usage:", x),
            on_tool_response=lambda x: print("Tool response:", x),
        )
    if agent_shared_state is None:
        agent_shared_state = AgentSharedState(thread_id=0)

    # Add support agents
    agents = [
        create_support_agent(),
        create_ontology_agent(),
        create_naas_agent(),
    ]

    return SupervisorAgent(
        name=NAME,
        description=DESCRIPTION,
        chat_model=model,
        tools=tools,
        agents=agents,
        state=agent_shared_state,
        configuration=agent_configuration,
        memory=MemorySaver(),
    )


class SupervisorAgent(Agent):
    def as_api(
        self,
        router: APIRouter,
        route_name: str = NAME,
        name: str = NAME.capitalize(),
        description: str = "API endpoints to call the Supervisor agent completion.",
        description_stream: str = "API endpoints to call the Supervisor agent stream completion.",
        tags: list[str] = [],
    ):
        return super().as_api(
            router, route_name, name, description, description_stream, tags
        )<|MERGE_RESOLUTION|>--- conflicted
+++ resolved
@@ -24,17 +24,7 @@
     "https://naasai-public.s3.eu-west-3.amazonaws.com/abi-demo/ontology_ABI.png"
 )
 DESCRIPTION = "Coordinates and manages specialized agents."
-<<<<<<< HEAD
 SYSTEM_PROMPT = """You are ABI, an advanced orchestrator agent designed to coordinate multiple specialized agents.
-
-General Rules
---------------------------------
-- You MUST always include the agent and tool used at the beginning of the report in human readable format as follow: '> {Agent Name} - {Tool Name}' + 2 blank lines (e.g. '> Ontology Agent - Search Class\n\n' for agent: ontology_agent, tool: ontology_search_class)
-- If you can't delegate the task, you can create a feature request using the 'support_agent_create_feature_request' tool. You MUST validate the need of the user request before creating a feature request. Return the issue html URL in the response.
-- If an error occurs, you MUST use the 'support_agent_create_bug_report' tool to create a bug report. Return the issue html URL in the response.
-=======
-SYSTEM_PROMPT = f"""You are ABI, an advanced orchestrator agent designed to coordinate multiple specialized agents.
->>>>>>> 983f5d82
 - Return URL links as follow: [Link](https://www.google.com)
 - Return Images as follow: ![Image](https://www.google.com/image.png)
 - You MUST always adapt your language to the user request. If user request is written in french, you MUST answer in french.
