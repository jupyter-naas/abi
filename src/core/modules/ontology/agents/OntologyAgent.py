from abi.services.agent.Agent import (
    Agent,
    AgentConfiguration,
    AgentSharedState,
    MemorySaver,
)
from fastapi import APIRouter
<<<<<<< HEAD
from src import services
=======
from src import secret, services
from typing import Optional
from enum import Enum
from pydantic import SecretStr
>>>>>>> 114cabef

# Foundational
from src.core.modules.ontology.pipelines.AddIndividualPipeline import (
    AddIndividualPipeline,
    AddIndividualPipelineConfiguration,
)
from src.core.modules.ontology.workflows.SearchIndividualWorkflow import (
    SearchIndividualWorkflow,
    SearchIndividualWorkflowConfiguration,
)

# Specialized
from src.core.modules.ontology.pipelines.UpdateCommercialOrganizationPipeline import (
    UpdateCommercialOrganizationPipeline,
    UpdateCommercialOrganizationPipelineConfiguration,
)
from src.core.modules.ontology.pipelines.UpdateLinkedInPagePipeline import (
    UpdateLinkedInPagePipeline,
    UpdateLinkedInPagePipelineConfiguration,
)
from src.core.modules.ontology.pipelines.UpdatePersonPipeline import (
    UpdatePersonPipeline,
    UpdatePersonPipelineConfiguration,
)
from src.core.modules.ontology.pipelines.UpdateSkillPipeline import (
    UpdateSkillPipeline,
    UpdateSkillPipelineConfiguration,
)
from src.core.modules.ontology.pipelines.UpdateWebsitePipeline import (
    UpdateWebsitePipeline,
    UpdateWebsitePipelineConfiguration,
)
from src.core.modules.ontology.pipelines.UpdateLegalNamePipeline import (
    UpdateLegalNamePipeline,
    UpdateLegalNamePipelineConfiguration,
)
from src.core.modules.ontology.pipelines.UpdateTickerPipeline import (
    UpdateTickerPipeline,
    UpdateTickerPipelineConfiguration,
)
from src.core.modules.common.models.default import default_chat_model
from langchain_core.language_models.chat_models import BaseChatModel

NAME = "ontology_agent"
MODEL = "o3-mini"
TEMPERATURE = 1
AVATAR_URL = (
    "https://naasai-public.s3.eu-west-3.amazonaws.com/abi-demo/ontology_ABI.png"
)
DESCRIPTION = "A Ontology Agent that helps users to work with ontologies."
SYSTEM_PROMPT = """You are a Ontology Agent that helps users to work with ontologies and triple store OR graph database.
You have the possibility to add or retrieve data from triple store with your tools.
You must ALWAYS identify the best tool to use to answer the user's question.
You must ALWAYS use your graph database to answer the user's question.
Report your answer by giving context and include URIs used only if asked by user.

Capabilities:

Search Class
------------
Use the `search_class` tool to search for a class.
From the results, if the best score is below 8, you must ask user for more information.
Use your internal knowledge to find the right class to use based on the user's request by trying multiples times the tool with different parameters.

Search Individual
-----------------
Use appropriate tool to search for an instance. If you can't find an appropriate tool, use the `search_individual` tool to search for an individual/instance.
-> If an empty list is returned, try to find the individual correcting the spelling mistakes that could have been made.
-> If you find multiples individuals, try to find the class uri to filter the search results by asking the user and using `search_class` tool.
From the results, if the best score is below 8, you must ask user for more information.
If the user wants to know everything about an individual, search the individual to get its URI and use the `get_individual_graph` tool to return its graph.

Adding an new individual / instance
-----------------------------------
1. Search individual:
    Search if the individual already exists with its label using `search_individual` tool.
    If you find multiples individuals, try to find the class uri to filter the search results by asking the user and using `search_class` tool.
    From the results, if the best score is below 8, you must ask user for more information.
2. Add individual:
    If the individual doesn't exist, add it using the appropriate tool. If you can't find an appropriate tool, use the `add_individual` tool after validating the right class to use with `search_class` tool.
    For example, if the user request to add a person like "Add Florent Ravenel", you can use the `add_person` tool.

Update an individual / instance properties
------------------------------------------
Use the appropriate tool to update the individual/instance properties.
If you can't find an appropriate tool, use the `add_data_properties` tool.

Delete an individual / instance
-------------------------------
You can't delete individual/instance.
"""

SUGGESTIONS = [
    {"label": "Learn About Ontology", "value": "What's the ontology about?"},
    {
        "label": "Ontology Object Explorer",
        "value": "What is a {{Github Issue}} in the ontology?",
    },
    {
        "label": "Add Data To Ontology",
        "value": "Add the following data in ontology: {{Data}}",
    },
]


def create_agent(
    agent_shared_state: Optional[AgentSharedState] = None,
    agent_configuration: Optional[AgentConfiguration] = None,
) -> Agent:
    # Init
    tools: list = []
    agents: list = []
    triple_store = services.triple_store_service

    # Set model
<<<<<<< HEAD
    model: BaseChatModel = default_chat_model()

=======
    model = ChatOpenAI(
        model=MODEL, 
        temperature=TEMPERATURE, 
        api_key=SecretStr(secret.get("OPENAI_API_KEY"))
    )
>>>>>>> 114cabef
    # Init store
    triple_store = services.triple_store_service

    # Add Foundational Tools
    ## Initialize search workflow first since add pipeline depends on it
    search_config = SearchIndividualWorkflowConfiguration(triple_store)
    search_workflow = SearchIndividualWorkflow(search_config)
    tools += search_workflow.as_tools()

    ## Initialize add pipeline with search workflow config
    add_config = AddIndividualPipelineConfiguration(triple_store, search_config)
    add_pipeline = AddIndividualPipeline(add_config)
    tools += add_pipeline.as_tools()

    # Specialized Tools
    ## Initialize specialized pipelines
    specialized_pipelines = [
        (UpdatePersonPipeline, UpdatePersonPipelineConfiguration),
        (UpdateSkillPipeline, UpdateSkillPipelineConfiguration),
        (UpdateCommercialOrganizationPipeline, UpdateCommercialOrganizationPipelineConfiguration),
        (UpdateLinkedInPagePipeline, UpdateLinkedInPagePipelineConfiguration),
        (UpdateWebsitePipeline, UpdateWebsitePipelineConfiguration), 
        (UpdateLegalNamePipeline, UpdateLegalNamePipelineConfiguration),
        (UpdateTickerPipeline, UpdateTickerPipelineConfiguration)
    ]

    for Pipeline, Configuration in specialized_pipelines:
        tools += Pipeline(Configuration(triple_store)).as_tools()

    # Override tools
    from src.core.modules.intentmapping import get_tools
    tools.extend(get_tools())

    # Use provided configuration or create default one
    if agent_configuration is None:
        agent_configuration = AgentConfiguration(system_prompt=SYSTEM_PROMPT)

    # Use provided shared state or create new one
    if agent_shared_state is None:
        agent_shared_state = AgentSharedState()

    return OntologyAgent(
        name="ontology_agent",
        description=DESCRIPTION,
        chat_model=model,
        tools=tools,
        agents=agents,
        state=agent_shared_state,
        configuration=agent_configuration,
        memory=MemorySaver(),
    )


class OntologyAgent(Agent):
    def as_api(
        self,
        router: APIRouter,
        route_name: str = "ontology",
        name: str = "Ontology Agent",
        description: str = "API endpoints to call the Ontology agent completion.",
        description_stream: str = "API endpoints to call the Ontology agent stream completion.",
        tags: Optional[list[str | Enum]] = None,
    ) -> None:
        if tags is None:
            tags = []
        return super().as_api(
            router, route_name, name, description, description_stream, tags
        )<|MERGE_RESOLUTION|>--- conflicted
+++ resolved
@@ -5,14 +5,10 @@
     MemorySaver,
 )
 from fastapi import APIRouter
-<<<<<<< HEAD
-from src import services
-=======
 from src import secret, services
 from typing import Optional
 from enum import Enum
 from pydantic import SecretStr
->>>>>>> 114cabef
 
 # Foundational
 from src.core.modules.ontology.pipelines.AddIndividualPipeline import (
@@ -128,16 +124,11 @@
     triple_store = services.triple_store_service
 
     # Set model
-<<<<<<< HEAD
-    model: BaseChatModel = default_chat_model()
-
-=======
     model = ChatOpenAI(
         model=MODEL, 
         temperature=TEMPERATURE, 
         api_key=SecretStr(secret.get("OPENAI_API_KEY"))
     )
->>>>>>> 114cabef
     # Init store
     triple_store = services.triple_store_service
 
