--- conflicted
+++ resolved
@@ -7,20 +7,15 @@
 MODEL_ID = "gpt-4.1"
 PROVIDER = "openai"
 
-api_key = secret.get("OPENAI_API_KEY")
-if secret.get("OPENROUTER_API_KEY"):
-    api_key = secret.get("OPENROUTER_API_KEY")
-
 model: ChatModel = ChatModel(
     model_id=MODEL_ID,
     provider=PROVIDER,
     model=ChatOpenAI(
         model=MODEL_ID,
         temperature=0,
-<<<<<<< HEAD
-        api_key=SecretStr(ABIModule.get_instance().configuration.openai_api_key),
-=======
-        api_key=SecretStr(api_key),
->>>>>>> d4df6432
+        api_key=SecretStr(
+            ABIModule.get_instance().configuration.openrouter_api_key
+            or ABIModule.get_instance().configuration.openai_api_key
+        ),
     ),
 )