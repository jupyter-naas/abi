from abi.module.Module import BaseModule, ModuleConfiguration, ModuleDependencies

<<<<<<< HEAD

class ABIModule(BaseModule):
    dependencies: ModuleDependencies = ModuleDependencies(modules=[], services=[])

    class Configuration(ModuleConfiguration):
        openai_api_key: str

    @property
    def instance(self) -> "ABIModule":
        return self.get_instance()
=======
def requirements():
    ai_mode = secret.get("AI_MODE")
    openai_api_key = secret.get("OPENAI_API_KEY")
    openrouter_api_key = secret.get("OPENROUTER_API_KEY")
    if ai_mode == "cloud" and (openai_api_key or openrouter_api_key):
        return True
    return False
>>>>>>> d4df6432
<|MERGE_RESOLUTION|>--- conflicted
+++ resolved
@@ -1,22 +1,28 @@
 from abi.module.Module import BaseModule, ModuleConfiguration, ModuleDependencies
+from pydantic import model_validator
 
-<<<<<<< HEAD
 
 class ABIModule(BaseModule):
     dependencies: ModuleDependencies = ModuleDependencies(modules=[], services=[])
 
     class Configuration(ModuleConfiguration):
-        openai_api_key: str
+        openai_api_key: str | None = None
+        openrouter_api_key: str | None = None
+
+        @model_validator(mode="after")
+        def validate_configuration(self):
+            if self.openai_api_key is None and self.openrouter_api_key is None:
+                raise ValueError(
+                    "OPENAI_API_KEY or OPENROUTER_API_KEY must be provided"
+                )
+            if self.global_config.ai_mode == "cloud" and (
+                not self.openai_api_key or not self.openrouter_api_key
+            ):
+                raise ValueError(
+                    "if AI_MODE is cloud, OPENAI_API_KEY and OPENROUTER_API_KEY must be provided"
+                )
+            return self
 
     @property
     def instance(self) -> "ABIModule":
-        return self.get_instance()
-=======
-def requirements():
-    ai_mode = secret.get("AI_MODE")
-    openai_api_key = secret.get("OPENAI_API_KEY")
-    openrouter_api_key = secret.get("OPENROUTER_API_KEY")
-    if ai_mode == "cloud" and (openai_api_key or openrouter_api_key):
-        return True
-    return False
->>>>>>> d4df6432
+        return self.get_instance()