from lib.abi.models.Model import ChatModel
from langchain_openai import ChatOpenAI
from pydantic import SecretStr
from src import secret

ID = "gpt-4.1"
NAME = "gpt-4.1"
DESCRIPTION = "GPT-4.1 excels at instruction following and tool calling, with broad knowledge across domains. It features a 1M token context window, and low latency without a reasoning step."
IMAGE = "https://naasai-public.s3.eu-west-3.amazonaws.com/abi-demo/ontology_ABI.png"
CONTEXT_WINDOW = 1047576
OWNER = "openai"

<<<<<<< HEAD
model: ChatModel
openai_api_key = secret.get("OPENAI_API_KEY")
model = ChatModel(
=======
model: ChatModel = ChatModel(
>>>>>>> baaa5b0b
    model_id=ID,
    name=NAME,
    description=DESCRIPTION,
    image=IMAGE,
    owner=OWNER,
    model=ChatOpenAI(
        model=ID,
        temperature=0,
        api_key=SecretStr(secret.get("OPENAI_API_KEY")),
    ),
    context_window=CONTEXT_WINDOW,
)<|MERGE_RESOLUTION|>--- conflicted
+++ resolved
@@ -10,13 +10,7 @@
 CONTEXT_WINDOW = 1047576
 OWNER = "openai"
 
-<<<<<<< HEAD
-model: ChatModel
-openai_api_key = secret.get("OPENAI_API_KEY")
-model = ChatModel(
-=======
 model: ChatModel = ChatModel(
->>>>>>> baaa5b0b
     model_id=ID,
     name=NAME,
     description=DESCRIPTION,
