--- conflicted
+++ resolved
@@ -1,36 +1,18 @@
-<<<<<<< HEAD
 # from src import secret
 from typing import Optional
 
-from abi import logger
 from abi.services.agent.Agent import Agent, AgentConfiguration, AgentSharedState
 from langchain_openai import ChatOpenAI  # noqa: F401
-from pydantic import SecretStr
 
 from src.core.abi import ABIModule
 
 MODULE: ABIModule = ABIModule.get_instance()
 
 NAME: str = "Knowledge_Graph_Builder"
-MODEL: str = "gpt-4o"
-TEMPERATURE: float = 0
 AVATAR_URL: str = "https://upload.wikimedia.org/wikipedia/commons/thumb/f/f3/Rdf_logo.svg/1200px-Rdf_logo.svg.png"
 DESCRIPTION: str = (
     "A Knowledge Graph Builder Agent that helps users to build Knowledge Graphs."
 )
-=======
-from abi.services.agent.Agent import (
-    Agent,
-    AgentConfiguration,
-    AgentSharedState,
-    
-)
-from typing import Optional
-
-NAME: str = "Knowledge_Graph_Builder"
-AVATAR_URL: str = "https://upload.wikimedia.org/wikipedia/commons/thumb/f/f3/Rdf_logo.svg/1200px-Rdf_logo.svg.png"
-DESCRIPTION: str = "A Knowledge Graph Builder Agent that helps users to build Knowledge Graphs."
->>>>>>> d4df6432
 SYSTEM_PROMPT: str = """
 # ROLE:
 You are a friendly and helpful Knowledge Graph Builder Agent and your role is to help users interact with instances within a Knowledge Graph by getting, adding, updating, merging and removing them.
@@ -158,33 +140,8 @@
     agent_shared_state: Optional[AgentSharedState] = None,
     agent_configuration: Optional[AgentConfiguration] = None,
 ) -> Optional[Agent]:
-<<<<<<< HEAD
-    # Set model based on AI_MODE
-
-    ai_mode = MODULE.configuration.global_config.ai_mode
-
-    if ai_mode == "airgap":
-        # Use airgap model (Docker Model Runner)
-        model = ChatOpenAI(
-            model="ai/qwen3",  # Qwen3 8B - better performance with 16GB RAM
-            temperature=TEMPERATURE,
-            api_key="no needed",  # type: ignore
-            base_url="http://localhost:12434/engines/v1",
-        )
-    else:
-        # Use cloud model for cloud/local modes
-        openai_api_key = MODULE.configuration.openai_api_key
-        if not openai_api_key:
-            logger.error("OpenAI API key not available for KnowledgeGraphBuilderAgent")
-            logger.error("   Set OPENAI_API_KEY in .env or switch to airgap mode")
-            return None
-        model = ChatOpenAI(
-            model=MODEL, temperature=TEMPERATURE, api_key=SecretStr(openai_api_key)
-        )
-=======
     # Define model
     from src.core.abi.models.default import model
->>>>>>> d4df6432
 
     # Use provided configuration or create default one
     if agent_configuration is None:
