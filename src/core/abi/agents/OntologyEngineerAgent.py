--- conflicted
+++ resolved
@@ -1,18 +1,12 @@
 from typing import Optional
-<<<<<<< HEAD
 
 # from src import secret
-from abi import logger
 from abi.services.agent.Agent import Agent, AgentConfiguration, AgentSharedState
 from langchain_openai import ChatOpenAI  # noqa: F401
-from pydantic import SecretStr
 
 from src.core.abi import ABIModule
 
 MODULE: ABIModule = ABIModule.get_instance()
-=======
-from src import secret
->>>>>>> d4df6432
 
 NAME = "Ontology_Engineer_Agent"
 DESCRIPTION = "A agent that helps users understand BFO Ontology and transform text into ontologies."
@@ -72,28 +66,12 @@
     agent_configuration: Optional[AgentConfiguration] = None,
 ) -> Optional[Agent]:
     # Set model based on AI_MODE
-<<<<<<< HEAD
     ai_mode = MODULE.configuration.global_config.ai_mode
 
-=======
-    ai_mode = secret.get("AI_MODE")
->>>>>>> d4df6432
     if ai_mode == "airgap":
         from src.core.abi.models.default import model
     else:
-<<<<<<< HEAD
-        # Use cloud model for cloud/local modes
-        openai_api_key = MODULE.configuration.openai_api_key
-        if not openai_api_key:
-            logger.error("OpenAI API key not available for OntologyEngineerAgent")
-            logger.error("   Set OPENAI_API_KEY in .env or switch to airgap mode")
-            return None
-        model = ChatOpenAI(
-            model=MODEL, temperature=TEMPERATURE, api_key=SecretStr(openai_api_key)
-        )
-=======
         from src.core.chatgpt.models.o3_mini import model
->>>>>>> d4df6432
 
     # Use provided configuration or create default one
     if agent_configuration is None:
