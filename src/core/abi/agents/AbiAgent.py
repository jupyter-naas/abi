from abi.services.agent.IntentAgent import (
    IntentAgent,
    Intent,
    IntentType,
    IntentScope,
    AgentConfiguration,
    AgentSharedState,
)
from typing import Optional
from abi import logger
from langchain_core.tools import tool

NAME = "Abi"
AVATAR_URL = "https://naasai-public.s3.eu-west-3.amazonaws.com/abi-demo/ontology_ABI.png"
DESCRIPTION = "Coordinates and manages specialized agents."
SYSTEM_PROMPT = """# ROLE
You are Abi, the Supervisor Agent developed by NaasAI. 

# OBJECTIVE
Your objective is to coordinate specialized AI agents while providing strategic advisory capabilities thanks to your internal knowledge and tool.

# CONTEXT
<<<<<<< HEAD
You operate within a sophisticated multi-agent conversation environment where:
- **Users engage in ongoing conversations** with specialized agents (ChatGPT, Claude, Mistral, Gemini, Grok, Llama, Perplexity)
- **Agent context is preserved** through active conversation states
- **Multilingual interactions** occur naturally (French/English code-switching, typos, casual expressions)
- **Conversation patterns vary** from casual greetings to complex technical discussions and agent chaining workflows
- **Strategic advisory requests** require direct high-level consultation without delegation
- **Real-time information needs** demand routing to web-search capable agents (Perplexity, ChatGPT)
- **Creative and analytical tasks** benefit from model-specific strengths (Claude for analysis, Grok for truth-seeking, Mistral for code)

Your decisions impact conversation quality, user productivity, and the entire multi-agent ecosystem's effectiveness.
=======
You will receive messages from users and other specialized agents.
>>>>>>> a1d33c38

# AGENTS
[AGENTS_LIST]

# OPERATING GUIDELINES

<<<<<<< HEAD
## HIGHEST PRIORITY: Active Agent Context Preservation (Weight: 0.99)
**CRITICAL RULE**: When user is actively conversing with Abi:
- **ALWAYS handle directly** for follow-ups, acknowledgments, simple responses, casual conversation
- **Examples of direct handling**: "cool", "ok", "merci", "thanks", "yes", "no", "hi", "hello", "yi", casual greetings, single words, acknowledgments
- **ONLY delegate for explicit requests**: "ask Claude", "use Mistral", "switch to Grok", "search web", "generate image", specific agent names
- **Multi-language respect**: Handle French/English code-switching within active contexts
- **Conversation patterns**: Support casual greetings, typo tolerance, natural conversation flow

## Strategic Advisory Direct Response (Weight: 0.95)
**When to respond directly** (DO NOT DELEGATE):
- **Identity questions**: "who are you", "what is ABI", "who made you" 
- **Simple responses**: "ok", "yes", "no", "thanks", "hi", "hello", single words, acknowledgments
- **Casual conversation**: Greetings, small talk, follow-up questions, clarifications
- **Strategic consulting**: Business planning, technical architecture, content strategy
- **Advisory frameworks**: Decision-making models, strategic analysis, system design
- **Meta-system questions**: Agent capabilities, routing logic, multi-agent workflows

## Specialized Agent Routing (Weighted Decision Tree):

### Web Search & Current Events (Weight: 0.90)
- **Route to Perplexity/ChatGPT**: Latest news, real-time research, current events
- **Patterns**: "latest news", "current information", "what's happening", "search for"

### Creative & Multimodal Tasks (Weight: 0.85) 
- **Route to Gemini**: Image generation, creative writing, visual analysis
- **Patterns**: "generate image", "creative help", "analyze photo", "multimodal"

### Truth-Seeking & Analysis (Weight: 0.80)
- **Route to Grok**: Controversial topics, truth verification, unfiltered analysis
- **Patterns**: "truth about", "unbiased view", "what really happened"

### Advanced Reasoning (Weight: 0.75)
- **Route to Claude**: Complex analysis, critical thinking, nuanced reasoning  
- **Patterns**: "analyze deeply", "critical evaluation", "complex reasoning"

### Code & Mathematics (Weight: 0.70)
- **Route to Mistral**: Programming, debugging, mathematical computations
- **Patterns**: "code help", "debug", "mathematical", "programming"

### Internal Knowledge (Weight: 0.65)
- **Route to ontology_agent**: Organizational structure, internal policies, employee data
- **Patterns**: Specific company/internal information requests

### Knowledge Graph Exploration (Weight: 0.68)
- **Route to knowledge_graph_explorer**: Visual data exploration, SPARQL querying, ontology browsing
- **Patterns**: "show me the data", "knowledge graph", "semantic database", "sparql query", "explore ontology", "browse entities", "voir ton kg"

### Platform Operations (Weight: 0.45)
- **Route to naas_agent**: Platform management, configuration, technical operations

### Service Management (Weight: 0.40)
- **Direct Response**: Service opening commands, status queries, admin tools
- **Patterns**: "open oxigraph", "launch dagster", "show services", "oxigraph admin", "sparql terminal", "kg admin"

### Issue Management (Weight: 0.25)
- **Route to support_agent**: Bug reports, feature requests, technical issues

## Communication Excellence Standards:
- **Proactive Search**: Always attempt information retrieval before requesting clarification
- **Language Matching**: Respond in user's preferred language (French/English flexibility)
- **Conversation Continuity**: Maintain context across agent transitions and multi-turn dialogs
- **Strategic Enhancement**: Add high-level insights when they provide significant value
- **Format Consistency**: Use [Link](URL) and ![Image](URL) formatting standards
=======
# MULTI-AGENT COORDINATION
If user requests to talk to multiples agents at the same time, you MUST coordinate them by:
- You MUST execute the request one by one
- You MUST preserve the response of each agent and the context
- You MUST return the final response with a summary of the responses of each agent that clearly identify similarities and differences

# ROUTING LOGIC
For web search & real-time info, you MUST route to **ChatGPT** or **Perplexity** if available, otherwise use your internal knowledge and tool.
For advanced analysis & reasoning, you MUST route to **Claude** if available, otherwise use your internal knowledge and tool.
For creative & multimodal, you MUST route to **Gemini** if available, otherwise use your internal knowledge and tool.
For truth-seeking & unbiased analysis, you MUST route to **Grok** if available, otherwise use your internal knowledge and tool.
For programming & mathematics, you MUST route to **Mistral** if available, otherwise use your internal knowledge and tool.
For knowledge graph & data, you MUST route to **Tool: open_knowledge_graph_explorer** if available, otherwise use your internal knowledge and tool.

# COMMUNICATION STANDARDS
- **Language Adaptation**: Match user's language preference (French/English)
- **Concise Responses**: Be direct and actionable, avoid over-explanation
- **Context Awareness**: Reference conversation history when relevant
- **Proactive Assistance**: Search for information before asking for clarification
>>>>>>> a1d33c38

# CONSTRAINTS
- Never mention competing AI providers by name (OpenAI, Anthropic, Google)
- Always identify as "Abi, developed by NaasAI" for identity questions
- Preserve active conversation flows as the top priority
- Use agent recommendation tools for "best agent" queries
- Handle service commands directly with appropriate links/instructions
- NEVER call multiples tools or agents at the same time
"""

SUGGESTIONS: list = [
    {
        "label": "Web Search",
        "value": "Web search: {{Query}}",
    },
    {
        "label": "Feature Request",
        "value": "As a user, I would like to: {{Feature Request}}",
    },
    {
        "label": "Report Bug",
        "value": "Report a bug on: {{Bug Description}}",
    },
]

def create_agent(
    agent_shared_state: Optional[AgentSharedState] = None,
    agent_configuration: Optional[AgentConfiguration] = None,
) -> Optional[IntentAgent]:
    
    from src.core.abi.models.gpt_4_1 import model as cloud_model
    from src.core.abi.models.qwen3_8b import model as local_model

    # Gemma does not handle tool calling so we are moving to qwen3
    # from src.core.abi.models.gemma3 import model as airgap_model
    from langchain_openai import ChatOpenAI
    airgap_model = ChatOpenAI(
        model="ai/qwen3",
        temperature=0.7,
        api_key="no needed",
        base_url="http://localhost:12434/engines/v1",
    )

    from src import secret
    
    # Define model
    ai_mode = secret.get("AI_MODE")  # Default to cloud if not set
    if ai_mode == "cloud":
        if not cloud_model:
            logger.error("Cloud model (o3-mini) not available - missing OpenAI API key")
            return None
        selected_model = cloud_model.model
    elif ai_mode == "local":
        if not local_model:
            logger.error("Local model (qwen3:8b) not available - Ollama not installed or configured")
            return None
        selected_model = local_model.model
    elif ai_mode == "airgap":
        if not airgap_model:
            logger.error("Airgapped model (qwen3:8b) not available - Docker Model Runner not active")
            logger.error("   Start with: docker model run ai/gemma3")
            return None
        # selected_model = airgap_model.model
        selected_model = airgap_model
    else:
        logger.error("AI_MODE must be 'cloud', 'local', or 'airgap'")
        return None

    # Define tools
    tools: list = []

    from langchain_core.tools import StructuredTool
    from pydantic import BaseModel

    # Add Knowledge Graph Explorer tool
    def open_knowledge_graph_explorer() -> str:
        """Open the ABI Knowledge Graph Explorer interface for semantic data exploration."""
        return """Here's our knowledge graph explorer:

[Open Explorer](http://localhost:7878/explorer/)

You can browse the data and run queries there."""
    
    class EmptySchema(BaseModel):
        pass
    
    knowledge_graph_tool = StructuredTool(
        name="open_knowledge_graph_explorer",
        description="Open the ABI Knowledge Graph Explorer for semantic data exploration, SPARQL queries, and ontology browsing",
        func=open_knowledge_graph_explorer,
        args_schema=EmptySchema
    )
    tools.append(knowledge_graph_tool)
    

    # Get tools
    from src.core.templatablesparqlquery import get_tools
    agent_recommendation_tools = [
        "find_business_proposal_agents",
        "find_coding_agents", 
        "find_math_agents",
        "find_best_value_agents",
        "find_fastest_agents",
        "find_cheapest_agents",
        # Those two seems to generate a grammar error when using qwen3 served by DMR locally.
        # "find_agents_by_provider",
        # "find_agents_by_process_type",
        "list_all_agents",
        "find_best_for_meeting",
        "find_best_for_contract_analysis",
        "find_best_for_customer_service",
        "find_best_for_marketing",
        "find_best_for_technical_writing",
        "find_best_for_emails",
        "find_best_for_presentations",
        "find_best_for_reports",
        "find_best_for_brainstorming",
        "find_best_for_proposal_writing",
        "find_best_for_code_review",
        "find_best_for_debugging",
        "find_best_for_architecture",
        "find_best_for_testing",
        "find_best_for_refactoring",
        "find_best_for_database",
        "find_best_for_api_design",
        "find_best_for_performance",
        "find_best_for_security",
        "find_best_for_documentation"
    ]
    tools.extend(get_tools(agent_recommendation_tools))

    # Define agents - all agents are now loaded automatically during module loading
    agents: list = []
    from src.__modules__ import get_modules
    modules = get_modules()
    for module in modules:
        logger.debug(f"Getting agents from module: {module.module_import_path}")
        if hasattr(module, 'agents'):
            for agent in module.agents:
                if agent is not None and agent.name != "Abi" and not agent.name.endswith("Research"): #exclude ChatGPT and Perplexity Research Agents NOT working properly with supervisor
                    logger.debug(f"Adding agent: {agent.name}")
                    agents.append(agent)
    logger.debug(f"Agents: {agents}")

    # Define intents
<<<<<<< HEAD
    intents: list = [
        Intent(
            intent_value="what is your name",
            intent_type=IntentType.RAW,
            intent_target="My name is Abi",
        ),
        # Abi Agent return intents (route to call_model to return to parent)
        Intent(intent_type=IntentType.AGENT, intent_value="call supervisor", intent_target="call_model"),
        Intent(intent_type=IntentType.AGENT, intent_value="talk to abi", intent_target="call_model"),
        Intent(intent_type=IntentType.AGENT, intent_value="back to abi", intent_target="call_model"),
        Intent(intent_type=IntentType.AGENT, intent_value="supervisor", intent_target="call_model"),
        Intent(intent_type=IntentType.AGENT, intent_value="return to supervisor", intent_target="call_model"),
        Intent(intent_type=IntentType.AGENT, intent_value="ask abi", intent_target="call_model"),
        Intent(intent_type=IntentType.AGENT, intent_value="use abi", intent_target="call_model"),
        Intent(intent_type=IntentType.AGENT, intent_value="switch to abi", intent_target="call_model"),
        Intent(intent_type=IntentType.AGENT, intent_value="parler à abi", intent_target="call_model"),
        Intent(intent_type=IntentType.AGENT, intent_value="retour à abi", intent_target="call_model"),
        Intent(intent_type=IntentType.AGENT, intent_value="superviseur", intent_target="call_model"),
        Intent(intent_type=IntentType.AGENT, intent_value="demander à abi", intent_target="call_model"),
        
=======
    intents: list = [        
>>>>>>> a1d33c38
        # Service opening intents - simple RAW responses
        Intent(intent_type=IntentType.RAW, intent_value="open oxigraph", intent_target="🚀 **Oxigraph Knowledge Graph Explorer**\n\n[Open Explorer](http://localhost:7878/explorer/)\n\nFeatures: Dashboard, SPARQL editor, query templates"),
        Intent(intent_type=IntentType.RAW, intent_value="open oxigraph server", intent_target="🚀 **Oxigraph Knowledge Graph Explorer**\n\n[Open Explorer](http://localhost:7878/explorer/)\n\nFeatures: Dashboard, SPARQL editor, query templates"),
        Intent(intent_type=IntentType.RAW, intent_value="open knowledge graph", intent_target="🚀 **Oxigraph Knowledge Graph Explorer**\n\n[Open Explorer](http://localhost:7878/explorer/)\n\nFeatures: Dashboard, SPARQL editor, query templates"),
        Intent(intent_type=IntentType.RAW, intent_value="open yasgui", intent_target="🚀 **YasGUI SPARQL Editor**\n\n[Open YasGUI](http://localhost:3000)\n\nFull-featured SPARQL editor with syntax highlighting"),
        Intent(intent_type=IntentType.RAW, intent_value="open sparql editor", intent_target="🚀 **YasGUI SPARQL Editor**\n\n[Open YasGUI](http://localhost:3000)\n\nFull-featured SPARQL editor with syntax highlighting"),
        Intent(intent_type=IntentType.RAW, intent_value="open dagster", intent_target="🚀 **Dagster Orchestration UI**\n\n[Open Dagster](http://localhost:3001)\n\nData pipeline orchestration and monitoring"),
        Intent(intent_type=IntentType.RAW, intent_value="open dagster ui", intent_target="🚀 **Dagster Orchestration UI**\n\n[Open Dagster](http://localhost:3001)\n\nData pipeline orchestration and monitoring"),
        Intent(intent_type=IntentType.RAW, intent_value="open orchestration", intent_target="🚀 **Dagster Orchestration UI**\n\n[Open Dagster](http://localhost:3001)\n\nData pipeline orchestration and monitoring"),
        Intent(intent_type=IntentType.RAW, intent_value="show services", intent_target="✅ **ABI Services Available:**\n\n**Core Services:**\n• **Oxigraph**: http://localhost:7878\n• **YasGUI**: http://localhost:3000\n• **PostgreSQL**: localhost:5432\n• **Dagster**: http://localhost:3001\n\n**Admin Tools:**\n• `make oxigraph-admin` - Terminal KG management\n• `make sparql-terminal` - Interactive SPARQL console"),
        Intent(intent_type=IntentType.RAW, intent_value="list services", intent_target="✅ **ABI Services Available:**\n\n**Core Services:**\n• **Oxigraph**: http://localhost:7878\n• **YasGUI**: http://localhost:3000\n• **PostgreSQL**: localhost:5432\n• **Dagster**: http://localhost:3001\n\n**Admin Tools:**\n• `make oxigraph-admin` - Terminal KG management\n• `make sparql-terminal` - Interactive SPARQL console"),
        
        # Additional service opening variations
        Intent(intent_type=IntentType.RAW, intent_value="launch oxigraph", intent_target="🚀 Opening Oxigraph Knowledge Graph Explorer at http://localhost:7878/explorer/"),
        Intent(intent_type=IntentType.RAW, intent_value="start oxigraph", intent_target="🚀 Opening Oxigraph Knowledge Graph Explorer at http://localhost:7878/explorer/"),
        Intent(intent_type=IntentType.RAW, intent_value="launch yasgui", intent_target="🚀 Opening YasGUI SPARQL Editor at http://localhost:3000"),
        Intent(intent_type=IntentType.RAW, intent_value="start yasgui", intent_target="🚀 Opening YasGUI SPARQL Editor at http://localhost:3000"),
        Intent(intent_type=IntentType.RAW, intent_value="launch dagster", intent_target="🚀 Opening Dagster Orchestration UI at http://localhost:3001"),
        Intent(intent_type=IntentType.RAW, intent_value="start dagster", intent_target="🚀 Opening Dagster Orchestration UI at http://localhost:3001"),
        Intent(intent_type=IntentType.RAW, intent_value="what services are running", intent_target="✅ **ABI Services Available:**\n\n**Core Services:**\n• **Oxigraph**: http://localhost:7878\n• **YasGUI**: http://localhost:3000\n• **PostgreSQL**: localhost:5432\n• **Dagster**: http://localhost:3001\n\n**Admin Tools:**\n• `make oxigraph-admin` - Terminal KG management\n• `make sparql-terminal` - Interactive SPARQL console"),
        Intent(intent_type=IntentType.RAW, intent_value="what services are available", intent_target="✅ **ABI Services Available:**\n\n**Core Services:**\n• **Oxigraph**: http://localhost:7878\n• **YasGUI**: http://localhost:3000\n• **PostgreSQL**: localhost:5432\n• **Dagster**: http://localhost:3001\n\n**Admin Tools:**\n• `make oxigraph-admin` - Terminal KG management\n• `make sparql-terminal` - Interactive SPARQL console"),
        
        # Oxigraph Admin specific intents - simple RAW responses
        Intent(intent_type=IntentType.RAW, intent_value="open oxigraph admin", intent_target="🔧 **Oxigraph Admin**\n\nTo launch the terminal admin interface:\n```\nmake oxigraph-admin\n```\n\nFeatures: KG statistics, query templates, service control"),
        Intent(intent_type=IntentType.RAW, intent_value="open sparql terminal", intent_target="💻 **SPARQL Terminal**\n\nTo launch the interactive SPARQL console:\n```\nmake sparql-terminal\n```\n\nDirect command-line SPARQL queries"),
        Intent(intent_type=IntentType.RAW, intent_value="oxigraph admin", intent_target="🔧 **Oxigraph Admin**\n\nTo launch the terminal admin interface:\n```\nmake oxigraph-admin\n```\n\nFeatures: KG statistics, query templates, service control"),
        Intent(intent_type=IntentType.RAW, intent_value="sparql terminal", intent_target="💻 **SPARQL Terminal**\n\nTo launch the interactive SPARQL console:\n```\nmake sparql-terminal\n```\n\nDirect command-line SPARQL queries"),
        Intent(intent_type=IntentType.RAW, intent_value="knowledge graph admin", intent_target="🔧 **Oxigraph Admin**\n\nTo launch the terminal admin interface:\n```\nmake oxigraph-admin\n```\n\nFeatures: KG statistics, query templates, service control"),
        Intent(intent_type=IntentType.RAW, intent_value="kg admin", intent_target="🔧 **Oxigraph Admin**\n\nTo launch the terminal admin interface:\n```\nmake oxigraph-admin\n```\n\nFeatures: KG statistics, query templates, service control"),
        Intent(intent_type=IntentType.AGENT, intent_value="can i talk back to abi", intent_target="call_model"),
        Intent(intent_type=IntentType.AGENT, intent_value="go back to abi", intent_target="call_model"),
        Intent(intent_type=IntentType.AGENT, intent_value="return to abi", intent_target="call_model"),
        Intent(intent_type=IntentType.AGENT, intent_value="back to supervisor", intent_target="call_model"),
        
        # Knowledge Graph Explorer intents
        Intent(intent_type=IntentType.TOOL, intent_value="show knowledge graph explorer", intent_target="open_knowledge_graph_explorer"),
        Intent(intent_type=IntentType.TOOL, intent_value="semantic knowledge graph", intent_target="open_knowledge_graph_explorer"), 
        Intent(intent_type=IntentType.TOOL, intent_value="show the data", intent_target="open_knowledge_graph_explorer"),
        Intent(intent_type=IntentType.TOOL, intent_value="make a sparql query", intent_target="open_knowledge_graph_explorer"),
        Intent(intent_type=IntentType.TOOL, intent_value="explore the database", intent_target="open_knowledge_graph_explorer"),
        Intent(intent_type=IntentType.TOOL, intent_value="knowledge graph", intent_target="open_knowledge_graph_explorer"),
        Intent(intent_type=IntentType.TOOL, intent_value="sparql", intent_target="open_knowledge_graph_explorer"),
        Intent(intent_type=IntentType.TOOL, intent_value="explore ontology", intent_target="open_knowledge_graph_explorer"),
        Intent(intent_type=IntentType.TOOL, intent_value="browse entities", intent_target="open_knowledge_graph_explorer"),
        Intent(intent_type=IntentType.TOOL, intent_value="voir ton kg", intent_target="open_knowledge_graph_explorer"),
        Intent(intent_type=IntentType.TOOL, intent_value="voir le graphe", intent_target="open_knowledge_graph_explorer"),
        Intent(intent_type=IntentType.TOOL, intent_value="explorer les données", intent_target="open_knowledge_graph_explorer"),
        Intent(intent_type=IntentType.TOOL, intent_value="base de données sémantique", intent_target="open_knowledge_graph_explorer"),

        Intent(intent_type=IntentType.TOOL, intent_value="what time is it", intent_target="get_time"),
    
    ]

    # Add intents for each agent (using agent names directly to avoid recursion)
    for agent in agents:
        logger.debug(f"Adding intents for agent: {agent.name}")
        # Add default intents to chat with any agent
        intents.append(Intent(
            intent_type=IntentType.AGENT,
            intent_value=f"Chat with {agent.name} Agent",
            intent_target=agent.name
        ))
                
        if hasattr(agent, 'intents'):
            for intent in agent.intents:
                if intent.intent_scope is not None and intent.intent_scope == IntentScope.DIRECT:
                    continue
                # Create new intent with target set to agent name
                new_intent = Intent(
                    intent_type=IntentType.AGENT,
                    intent_value=intent.intent_value,
                    intent_target=agent.name
                )
                intents.append(new_intent)
    logger.debug(f"Intents: {intents}")

    # Set configuration
    if agent_configuration is None:
        agent_configuration = AgentConfiguration(
            system_prompt=SYSTEM_PROMPT.replace("[AGENTS_LIST]", "\n".join([f"- {agent.name}: {agent.description}" for agent in agents])),
        )
    if agent_shared_state is None:
        agent_shared_state = AgentSharedState(thread_id="0")

    # Uncomment this to randomize the thread id. Usefull for local debugging.
    # import uuid
    # agent_shared_state = AgentSharedState(thread_id=str(uuid.uuid4()))

    @tool
    def get_time(current_time: bool = False) -> str:
        """Get the current time."""
        from datetime import datetime
        return datetime.now().strftime("%H:%M:%S")

    tools.append(get_time)

    return AbiAgent(
        name=NAME,
        description=DESCRIPTION,
        chat_model=selected_model,
        tools=tools,
        agents=agents,
        intents=intents,
        state=agent_shared_state,
        configuration=agent_configuration,
        memory=None,
        threshold=0.7,  # Lower threshold for better intent matching
        threshold_neighbor=0.5,  # Allow more similar intents
    )


class AbiAgent(IntentAgent):
    pass<|MERGE_RESOLUTION|>--- conflicted
+++ resolved
@@ -20,7 +20,6 @@
 Your objective is to coordinate specialized AI agents while providing strategic advisory capabilities thanks to your internal knowledge and tool.
 
 # CONTEXT
-<<<<<<< HEAD
 You operate within a sophisticated multi-agent conversation environment where:
 - **Users engage in ongoing conversations** with specialized agents (ChatGPT, Claude, Mistral, Gemini, Grok, Llama, Perplexity)
 - **Agent context is preserved** through active conversation states
@@ -31,16 +30,12 @@
 - **Creative and analytical tasks** benefit from model-specific strengths (Claude for analysis, Grok for truth-seeking, Mistral for code)
 
 Your decisions impact conversation quality, user productivity, and the entire multi-agent ecosystem's effectiveness.
-=======
-You will receive messages from users and other specialized agents.
->>>>>>> a1d33c38
 
 # AGENTS
 [AGENTS_LIST]
 
 # OPERATING GUIDELINES
 
-<<<<<<< HEAD
 ## HIGHEST PRIORITY: Active Agent Context Preservation (Weight: 0.99)
 **CRITICAL RULE**: When user is actively conversing with Abi:
 - **ALWAYS handle directly** for follow-ups, acknowledgments, simple responses, casual conversation
@@ -98,33 +93,18 @@
 ### Issue Management (Weight: 0.25)
 - **Route to support_agent**: Bug reports, feature requests, technical issues
 
+## Multi-Agent Coordination
+If user requests to talk to multiples agents at the same time, you MUST coordinate them by:
+- You MUST execute the request one by one
+- You MUST preserve the response of each agent and the context
+- You MUST return the final response with a summary of the responses of each agent that clearly identify similarities and differences
+
 ## Communication Excellence Standards:
 - **Proactive Search**: Always attempt information retrieval before requesting clarification
 - **Language Matching**: Respond in user's preferred language (French/English flexibility)
 - **Conversation Continuity**: Maintain context across agent transitions and multi-turn dialogs
 - **Strategic Enhancement**: Add high-level insights when they provide significant value
 - **Format Consistency**: Use [Link](URL) and ![Image](URL) formatting standards
-=======
-# MULTI-AGENT COORDINATION
-If user requests to talk to multiples agents at the same time, you MUST coordinate them by:
-- You MUST execute the request one by one
-- You MUST preserve the response of each agent and the context
-- You MUST return the final response with a summary of the responses of each agent that clearly identify similarities and differences
-
-# ROUTING LOGIC
-For web search & real-time info, you MUST route to **ChatGPT** or **Perplexity** if available, otherwise use your internal knowledge and tool.
-For advanced analysis & reasoning, you MUST route to **Claude** if available, otherwise use your internal knowledge and tool.
-For creative & multimodal, you MUST route to **Gemini** if available, otherwise use your internal knowledge and tool.
-For truth-seeking & unbiased analysis, you MUST route to **Grok** if available, otherwise use your internal knowledge and tool.
-For programming & mathematics, you MUST route to **Mistral** if available, otherwise use your internal knowledge and tool.
-For knowledge graph & data, you MUST route to **Tool: open_knowledge_graph_explorer** if available, otherwise use your internal knowledge and tool.
-
-# COMMUNICATION STANDARDS
-- **Language Adaptation**: Match user's language preference (French/English)
-- **Concise Responses**: Be direct and actionable, avoid over-explanation
-- **Context Awareness**: Reference conversation history when relevant
-- **Proactive Assistance**: Search for information before asking for clarification
->>>>>>> a1d33c38
 
 # CONSTRAINTS
 - Never mention competing AI providers by name (OpenAI, Anthropic, Google)
@@ -164,7 +144,7 @@
     airgap_model = ChatOpenAI(
         model="ai/qwen3",
         temperature=0.7,
-        api_key="no needed",
+        api_key="no needed",  # type: ignore
         base_url="http://localhost:12434/engines/v1",
     )
 
@@ -270,7 +250,6 @@
     logger.debug(f"Agents: {agents}")
 
     # Define intents
-<<<<<<< HEAD
     intents: list = [
         Intent(
             intent_value="what is your name",
@@ -291,9 +270,6 @@
         Intent(intent_type=IntentType.AGENT, intent_value="superviseur", intent_target="call_model"),
         Intent(intent_type=IntentType.AGENT, intent_value="demander à abi", intent_target="call_model"),
         
-=======
-    intents: list = [        
->>>>>>> a1d33c38
         # Service opening intents - simple RAW responses
         Intent(intent_type=IntentType.RAW, intent_value="open oxigraph", intent_target="🚀 **Oxigraph Knowledge Graph Explorer**\n\n[Open Explorer](http://localhost:7878/explorer/)\n\nFeatures: Dashboard, SPARQL editor, query templates"),
         Intent(intent_type=IntentType.RAW, intent_value="open oxigraph server", intent_target="🚀 **Oxigraph Knowledge Graph Explorer**\n\n[Open Explorer](http://localhost:7878/explorer/)\n\nFeatures: Dashboard, SPARQL editor, query templates"),
