from pydantic import Field, create_model
import asyncio
from rdflib import Graph, URIRef, RDF
from abi import logger
from .GenericWorkflow import GenericWorkflow


async def async_asyncio_thread_jobs(jobs):
    tasks = []
    for job in jobs:
        task = asyncio.create_task(asyncio.to_thread(*job))
        tasks.append(task)
    return await asyncio.gather(*tasks)


def asyncio_thread_job(jobs):
    return asyncio.run(async_asyncio_thread_jobs(jobs))


def templatable_queries():
    from src import services

    results = services.triple_store_service.query("""
        PREFIX intentMapping: <http://ontology.naas.ai/intentMapping/>
        PREFIX rdfs: <http://www.w3.org/2000/01/rdf-schema#>
        SELECT ?query ?label ?description ?sparqlTemplate ?hasArgument
        WHERE {
            ?query a intentMapping:TemplatableSparqlQuery ;
                intentMapping:intentDescription ?description ;
                intentMapping:sparqlTemplate ?sparqlTemplate ;
                intentMapping:hasArgument ?hasArgument ;
                rdfs:label ?label .
        }
    """)

    queries = {}

    for result in results:
        query, label, description, sparqlTemplate, hasArgument = result
        queries[query] = {
            "label": label,
            "description": description,
            "sparqlTemplate": sparqlTemplate,
            "hasArgument": [hasArgument]
            if (query not in queries or queries[query].get("hasArgument") is None)
            else queries[query].get("hasArgument") + [hasArgument],
        }

    arguments = {}
    
    argument_graph = Graph()
    argument_graph.bind("intentMapping", URIRef("http://ontology.naas.ai/intentMapping/"))
    results = services.triple_store_service.query("""
                PREFIX intentMapping: <http://ontology.naas.ai/intentMapping/>
                
                SELECT ?argument ?name ?description ?validationPattern ?validationFormat
                WHERE {
                    ?argument a intentMapping:QueryArgument ;
                        intentMapping:argumentName ?name ;
                        intentMapping:argumentDescription ?description ;
                        intentMapping:validationPattern ?validationPattern ;
                        intentMapping:validationFormat ?validationFormat .
                }
            """)
    
    for argument, name, description, validationPattern, validationFormat in results:
        argument_graph.add((argument, RDF.type, URIRef("http://ontology.naas.ai/intentMapping/QueryArgument")))
        argument_graph.add((argument, URIRef("http://ontology.naas.ai/intentMapping/argumentName"), name))
        argument_graph.add((argument, URIRef("http://ontology.naas.ai/intentMapping/argumentDescription"), description))
        argument_graph.add((argument, URIRef("http://ontology.naas.ai/intentMapping/validationPattern"), validationPattern))
        argument_graph.add((argument, URIRef("http://ontology.naas.ai/intentMapping/validationFormat"), validationFormat))
    

    arguments = {}
    for templatableQuery in queries:
        for argument in queries[templatableQuery].get("hasArgument"):
            q = (
                """
                PREFIX intentMapping: <http://ontology.naas.ai/intentMapping/>
                
                SELECT ?argument ?name ?description ?validationPattern ?validationFormat
                WHERE {
                    BIND(<"""
                + str(argument)
                + """> AS ?argument)
                    ?argument a intentMapping:QueryArgument ;
                        intentMapping:argumentName ?name ;
                        intentMapping:argumentDescription ?description ;
                        intentMapping:validationPattern ?validationPattern ;
                        intentMapping:validationFormat ?validationFormat .
                }
            """
            )
            # logger.debug(f"Query: {q}")
            results = argument_graph.query(q)

            for result in results:
                argument, name, description, validationPattern, validationFormat = (
                    result
                )

                arguments[argument] = {
                    "name": name,
                    "description": description,
                    "validationPattern": validationPattern,
                    "validationFormat": validationFormat,
                }

    return queries, arguments


def load_workflows():
    workflows = []

    queries, arguments = templatable_queries()

    # workflows = asyncio.run(__load_queries(queries, arguments))

    # Now for each query, we need to create a Pydantic BaseModel based on the arguments
    for _query in queries:
<<<<<<< HEAD
        query = queries[_query]

        # Arguments Model with validation patterns
        # Filter out arguments that don't have metadata to prevent KeyError
        valid_arguments = {
            str(arguments[argument]["name"]): (
                str,
                Field(
                    ...,
                    description=str(arguments[argument]["description"]),
                    pattern=str(arguments[argument]["validationPattern"]),
                    # You could also add additional metadata from validationFormat if needed
                    example=str(arguments[argument]["validationFormat"]),
                ),
            )
            for argument in query.get("hasArgument")
            if argument in arguments
        }
        
        arguments_model = create_model(
            f"{str(query['label']).capitalize()}Arguments",
            **valid_arguments,
        )

        p = GenericWorkflow[arguments_model](
            str(query["label"]),
            str(query["description"]),
            str(query["sparqlTemplate"]),
            arguments_model,
        )
        workflows.append(p)
=======
        try:
            query = queries[_query]

            # Arguments Model with validation patterns
            arguments_model = create_model(
                f"{str(query['label']).capitalize()}Arguments",
                **{
                    str(arguments[argument]["name"]): (
                        str,
                        Field(
                            ...,
                            description=str(arguments[argument]["description"]),
                            pattern=str(arguments[argument]["validationPattern"]),
                            # You could also add additional metadata from validationFormat if needed
                            example=str(arguments[argument]["validationFormat"]),
                        ),
                    )
                    for argument in query.get("hasArgument")
                },
            )

            p = GenericWorkflow[arguments_model](
                str(query["label"]),
                str(query["description"]),
                str(query["sparqlTemplate"]),
                arguments_model,
            )
            workflows.append(p)
        except Exception as e:
            logger.error(f"Error loading workflow: {e}")
>>>>>>> 1af6368c

    return workflows<|MERGE_RESOLUTION|>--- conflicted
+++ resolved
@@ -118,39 +118,6 @@
 
     # Now for each query, we need to create a Pydantic BaseModel based on the arguments
     for _query in queries:
-<<<<<<< HEAD
-        query = queries[_query]
-
-        # Arguments Model with validation patterns
-        # Filter out arguments that don't have metadata to prevent KeyError
-        valid_arguments = {
-            str(arguments[argument]["name"]): (
-                str,
-                Field(
-                    ...,
-                    description=str(arguments[argument]["description"]),
-                    pattern=str(arguments[argument]["validationPattern"]),
-                    # You could also add additional metadata from validationFormat if needed
-                    example=str(arguments[argument]["validationFormat"]),
-                ),
-            )
-            for argument in query.get("hasArgument")
-            if argument in arguments
-        }
-        
-        arguments_model = create_model(
-            f"{str(query['label']).capitalize()}Arguments",
-            **valid_arguments,
-        )
-
-        p = GenericWorkflow[arguments_model](
-            str(query["label"]),
-            str(query["description"]),
-            str(query["sparqlTemplate"]),
-            arguments_model,
-        )
-        workflows.append(p)
-=======
         try:
             query = queries[_query]
 
@@ -181,6 +148,5 @@
             workflows.append(p)
         except Exception as e:
             logger.error(f"Error loading workflow: {e}")
->>>>>>> 1af6368c
 
     return workflows