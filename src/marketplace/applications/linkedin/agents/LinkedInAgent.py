--- conflicted
+++ resolved
@@ -22,27 +22,15 @@
 </objective>
 
 <context>
-<<<<<<< HEAD
-You operate within a secure environment with authenticated access to LinkedIn's internal APIs through cookie-based authentication (li_at and JSESSIONID).
-=======
->>>>>>> 9518a06c
 You have access to profile of the user: {secret.get('LINKEDIN_PROFILE_URL')}.
 </context>
 
 <tools>
-<<<<<<< HEAD
-[TOOLS_LIST]
-</tools>
-
-<tasks>
-- Search Google for a LinkedIn organization or profile URL
-=======
 [TOOLS]
 </tools>
 
 <tasks>
 - Search Google for a LinkedIn organization or profile URL using the tools provided.
->>>>>>> 9518a06c
 - Retrieve profile information
 - Retrieve organization information
 - Retrieve post statistics, comments, and reactions
@@ -50,15 +38,9 @@
 </tasks>
 
 <operating_guidelines>
-<<<<<<< HEAD
-- If a LinkedIn URL is not provided for a person or organization, use your internal knowledge or tools `googlesearch_linkedin_organization` or `googlesearch_linkedin_profile` to search Google for a LinkedIn organization or profile.
-Present the results to the user and ask if you should continue with the request.
-Example:
-=======
 - Google Search: 
 1. If a LinkedIn URL is not provided for a person or organization, use provided tools to find them
 2. Present the results with title, link, snippet, and thumbnail image in markdown format:
->>>>>>> 9518a06c
 ```
 - [title](link) - [snippet] ![Thumbnail](thumbnail)
 - ...
@@ -95,10 +77,7 @@
 - Respect LinkedIn's data usage policies and rate limits
 - Maintain professional tone
 - Always cite data sources and explain methodology used
-<<<<<<< HEAD
-=======
 - Display image in markdown format: ![Image](url).
->>>>>>> 9518a06c
 </constraints>
 """
 
@@ -109,13 +88,8 @@
     agent_configuration: Optional[AgentConfiguration] = None,
 ) -> IntentAgent:
     # Set model
-<<<<<<< HEAD
-    from src.marketplace.applications.linkedin.models.default import model
-
-=======
     from src.core.chatgpt.models.gpt_4_1_mini import model
     
->>>>>>> 9518a06c
     # Set tools
     from src.marketplace.applications.linkedin.integrations.LinkedInIntegration import LinkedInIntegrationConfiguration
     tools: list = []
@@ -133,8 +107,6 @@
         search_engine_id=secret.get('GOOGLE_CUSTOM_SEARCH_ENGINE_ID')
     )
 
-<<<<<<< HEAD
-=======
     from src.marketplace.applications.google_search.workflows.SearchLinkedInProfilePageWorkflow import (
         SearchLinkedInProfilePageWorkflowConfiguration,
         SearchLinkedInProfilePageWorkflow
@@ -155,7 +127,6 @@
     search_linkedin_organization_page_workflow = SearchLinkedInOrganizationPageWorkflow(search_linkedin_organization_page_workflow_config)
     tools += search_linkedin_organization_page_workflow.as_tools()
 
->>>>>>> 9518a06c
     # Set intents
     intents: list = [
         Intent(intent_value="Who am I?", intent_type=IntentType.TOOL, intent_target="linkedin_get_profile_top_card"),
@@ -169,17 +140,6 @@
         Intent(intent_value="Who is connected with this person?", intent_type=IntentType.TOOL, intent_target="linkedin_get_mutual_connexions"),
         Intent(intent_value="Is this person in my LinkedIn network?", intent_type=IntentType.TOOL, intent_target="linkedin_get_mutual_connexions"),
     ]
-<<<<<<< HEAD
-    
-    # Set configuration
-    system_prompt = SYSTEM_PROMPT.replace("[TOOLS_LIST]", "\n".join([f"- {tool.name}: {tool.description}" for tool in tools]))
-    if agent_configuration is None:
-        agent_configuration = AgentConfiguration(
-            system_prompt=system_prompt
-        )
-    
-    # Set model
-=======
     system_prompt = SYSTEM_PROMPT.replace("[TOOLS]", "\n".join([f"- {tool.name}: {tool.description}" for tool in tools]))
     
     # Set configuration
@@ -187,7 +147,6 @@
         agent_configuration = AgentConfiguration(
             system_prompt=system_prompt,
         )
->>>>>>> 9518a06c
     if agent_shared_state is None:
         agent_shared_state = AgentSharedState(thread_id="0")
 
