# Suppress debug logs for cleaner conversational experience
import os
os.environ["LOG_LEVEL"] = "CRITICAL"  # Even more aggressive

from dotenv import load_dotenv
load_dotenv()
from dotenv import dotenv_values

from rich.console import Console
from rich.panel import Panel
from rich.prompt import Prompt, Confirm
from rich.progress import Progress, SpinnerColumn, TextColumn, BarColumn, TimeElapsedColumn
from rich.text import Text
from rich.align import Align
from rich.columns import Columns
from rich.table import Table
from rich.markdown import Markdown
import rich
import requests
import time
import random

console = Console(style="")

# Catch ctrl+c
import signal

def signal_handler(sig, frame):
    console.print("\n\n🛑 Ctrl+C pressed. See you next time! 👋", style="bright_red")
    exit(0)

signal.signal(signal.SIGINT, signal_handler)

def loading_animation(message, duration=2):
    """Show a loading animation"""
    with console.status(message, spinner="dots"):
        time.sleep(duration)

def celebration_message():
    """Show celebration message"""
    messages = [
        "🎉 Fantastic! You're all set!",
        "🚀 Ready for takeoff!",
        "✨ Magic happens here!",
        "🎯 Bulls-eye! Configuration complete!",
        "🏆 You're a configuration champion!"
    ]
    
    chosen_message = random.choice(messages)
    console.print(f"\n{chosen_message}", style="bright_green bold")

def define_ai_mode():
    dv = dotenv_values()
    
    if "AI_MODE" in dv:
        return

    console.print("\n👋 Hi there! I'm ABI, your AI assistant.", style="bright_blue bold")
    console.print("I need to set myself up first. This will just take a moment...", style="bright_cyan")
    
    console.print("\nI can run in two ways:", style="bright_cyan")
    console.print("   🌐 Using cloud models (more powerful, but needs internet)")
    console.print("   🏠 Running locally on your machine (private and works offline)")
    
    prompt = Prompt.ask(
        "\nWhich would you prefer?", 
        choices=["Cloud", "Local"], 
        default="Cloud", 
        case_sensitive=False
    )
    
    prompt = prompt.lower()
    
    if prompt == "cloud":
        dv["AI_MODE"] = "cloud"
        console.print("Great choice! I'll use cloud models for maximum power. ☁️", style="bright_cyan")
    else:
        dv["AI_MODE"] = "local"
        console.print("Perfect! I'll run locally to keep everything private. 🔒", style="bright_cyan")
        
    if prompt == "cloud" and dv.get("OPENAI_API_KEY") is None:
        console.print("\nI'll need an OpenAI API key to access those cloud models.", style="bright_yellow")
        console.print("💡 You can get one at https://platform.openai.com/api-keys", style="dim")
        
        openai_api_key = ""
        attempts = 0
        
        while openai_api_key == "":
            if attempts > 0:
                console.print("Hmm, that doesn't look right. Could you try again?", style="bright_red")
            
            openai_api_key = Prompt.ask("Please paste your OpenAI API key")
            
            if not openai_api_key.startswith("sk-"):
                console.print("That doesn't look like a valid OpenAI key (they start with 'sk-')", style="bright_red")
                openai_api_key = ""
                attempts += 1
                
                if attempts >= 3:
                    console.print("💡 Need help? Check out: https://help.openai.com/en/articles/4936850", style="bright_blue")
            
        loading_animation("🔐 Securing your API key...")
        with open(".env", "a") as f:
            f.write(f"\nOPENAI_API_KEY={openai_api_key}\n")
        console.print("Perfect! I've saved that securely. ✅", style="bright_green")
    
    with open(".env", "a") as f:
        f.write(f"\nAI_MODE={dv['AI_MODE']}\n")
    
    loading_animation("Setting up my brain...")
    console.print("All set! I'm ready to think. ✅", style="bright_green")

def define_naas_api_key():
    dv = dotenv_values()
    
    if "NAAS_API_KEY" in dv:
        return
    
    console.print("\nNow I'd like to connect to NAAS - it's a data platform that helps me work with your information.", style="bright_magenta bold")
    console.print("This will let me help you with data workflows and automation.", style="bright_cyan")
    
    naas_api_key = ""
    attempts = 0

    while naas_api_key == "":
        if attempts == 0:
            console.print("\nYou can get your NAAS API key here: https://naas.ai/account/api-key", style="bright_blue")
            console.print("💡 Just copy it from your account page and paste it here.", style="dim")
        
        naas_api_key = Prompt.ask("Please paste your NAAS API key")
        
        loading_animation("Let me check that key...")
        
        try:
            r = requests.get("https://api.naas.ai/iam/apikey", headers={"Authorization": f"Bearer {naas_api_key}"})

            if r.status_code != 200:
                console.print("That key doesn't seem to work. Could you try again?", style="bright_red")
                naas_api_key = ""
                attempts += 1
                
                if attempts >= 3:
                    console.print("💡 Still having trouble? You can contact support: https://naas.ai/support", style="bright_blue")
            else:
                console.print("Excellent! That key works perfectly. ✅", style="bright_green")
                
        except requests.RequestException:
            console.print("I'm having trouble connecting right now. Please check your internet and try again.", style="bright_yellow")
            naas_api_key = ""
            attempts += 1

    loading_animation("Saving your NAAS connection...")
    with open(".env", "a") as f:
        f.write(f"\nNAAS_API_KEY={naas_api_key}\n")
    
    console.print("Perfect! I'm now connected to NAAS. ✅", style="bright_green")

def define_abi_api_key():
    dv = dotenv_values()
    
    if "ABI_API_KEY" in dv:
        return
    
    console.print("\n" + "="*50, style="bright_green")
    console.print("🎲 ABI API KEY GENERATION!", style="bright_green bold")
    console.print("="*50, style="bright_green")
    
    import uuid
    
    console.print("\n🎰 Generating a unique ABI API key for you...", style="bright_cyan")
    loading_animation("🎲 Rolling the dice...")
    
    abi_api_key = str(uuid.uuid4())
    
    console.print(f"✨ Your unique ABI API key: {abi_api_key[:8]}...", style="bright_yellow")
    
    with open(".env", "a") as f:
        f.write(f"\nABI_API_KEY={abi_api_key}\n")
    
    console.print("✅ ABI API key generated and saved!", style="bright_green")

def ensure_ollama_running():
    dv = dotenv_values()
    if dv["AI_MODE"] != "local":
        return
    
    # Detect os because on WSL the port will be different, we need to find the ip address of the machine.
    if os.name == "nt":
        ip_address = "172.17.0.1"
    else:
        ip_address = "localhost"
        
    ollama_running = False
    
    
    while not ollama_running:
        try:
            r = requests.get(f"http://{ip_address}:11434/api/version")
            
            if r.status_code == 200:
                #console.print("🟢 Ollama is running!", style="bright_green")
                ollama_running = True
                break
        except Exception as e:
            console.print("I need Ollama running to use my local brain. Let me help you get it started!", style="bright_cyan")
            console.print("💡 Just run: `ollama run qwen3:8b`", style="dim")
            console.print("💡 If you don't have Ollama yet, get it here: https://ollama.com/download", style="dim")
        
        time.sleep(5)
    
    # Pulling qwen3:8b
    console.print("Setting up my brain... this might take a moment.", style="dim")
    # Equivalent to: curl "http://localhost:11434/api/pull" -d '{"model": "qwen3:8b"}'
    with requests.post(
        "http://localhost:11434/api/pull",
        data='{"model": "qwen3:8b"}',
        headers={"Content-Type": "application/json"},
        stream=True
    ) as response:
        response.raise_for_status()
        # Just wait silently without showing technical progress
        for line in response.iter_lines(decode_unicode=True):
            if line:
                import json
                data = json.loads(line)
                # Don't show progress bar - just let it happen quietly


checks = [
    define_abi_api_key,
    define_ai_mode,
    define_naas_api_key,
    ensure_ollama_running
]

def welcome_message():
    """Simple, natural greeting"""
    console.print("\n👋 Hi! I'm ABI, your AI assistant.", style="bold bright_blue")
    console.print("Let me get ready for you...", style="dim")

def completion_message():
    """Show completion message with summary"""
    console.print("\nPerfect! I'm all set up and ready to help you. ✨", style="bright_green bold")
    
    celebration_message()
    
    # Show what's configured in a friendly way
    dv = dotenv_values()
    ai_mode = dv.get('AI_MODE', 'Unknown').title()
    
    console.print(f"\n💡 I'm running in {ai_mode} mode and connected to NAAS.", style="bright_cyan")
    console.print("Now we can start chatting! Just tell me what you'd like to do.", style="bright_white")

def agent_selection():
    # Suppress all logging right before agent startup
    import logging
    logging.getLogger().setLevel(logging.CRITICAL)
    
    # Also suppress loguru logger
    try:
        from loguru import logger
        logger.remove()
        logger.add(lambda x: None)  # No-op handler
    except:
        pass
    
    console.print("Ready! What can I help you with?", style="bright_green")
    from src.core.apps.terminal_agent.main import generic_run_agent
    generic_run_agent("SupervisorAgent")
    

def main():
    from rich.console import Console
    from rich.prompt import Prompt
    import time
    import threading
    import os
    
    console = Console()
    
    # Check if this is first boot
    dv = dotenv_values()
    is_first_boot = "AI_MODE" not in dv
    
    if is_first_boot:
        # Natural setup experience
        print("\nHello! I'm ABI, your AI assistant.")
        print("Since this is our first time meeting, I'd like to ask you a few quick questions.")
        print("This will help me understand how to work best with you.\n")
        
        # Collect basic user info
        first_name = Prompt.ask("What's your first name?")
        last_name = Prompt.ask("And your last name?")
        email = Prompt.ask("What's your email address?", default="")
        
        print(f"\nNice to meet you, {first_name}.")
        
        # Simple AI mode choice
        print("I can run in two ways:")
        print("  1. Locally for privacy")
        print("  2. In the cloud for more power")
        mode_choice = Prompt.ask("Which would you prefer?", choices=["1", "2"], default="1")
        ai_mode = "local" if mode_choice == "1" else "cloud"
        
        # Optional Naas key
        print(f"\nOne last thing - do you have a Naas API key for enhanced features?")
        print("You can get one for free by signing up at naas.ai and visiting naas.ai/account/api-key")
        naas_key = Prompt.ask("(Paste it here, or press Enter to skip)", default="")
        
        # Save configuration
        import secrets
        api_key = secrets.token_urlsafe(32)
        
        with open(".env", "w") as f:
            f.write(f"AI_MODE={ai_mode}\n")
            f.write(f"ABI_API_KEY={api_key}\n")
            f.write(f"USER_FIRST_NAME={first_name}\n")
            f.write(f"USER_LAST_NAME={last_name}\n")
            f.write(f"USER_EMAIL={email}\n")
            if naas_key:
                f.write(f"NAAS_API_KEY={naas_key}\n")
        
        print(f"\nThank you, {first_name}. Please wait as your individualized AI assistant is initiated...\n")
    
    # Load environment variables and force dev mode
    from dotenv import load_dotenv
    load_dotenv()
    import os
    os.environ['ENV'] = 'dev'  # Force development mode to avoid network calls
    
    # Matrix-style startup animation
    loading = True
    
    def startup_loader():
        i = 0
        while loading:
            dots_count = i % 4  # 0, 1, 2, 3, then repeat
            if dots_count == 0:
                dots = "   "  # No dots, just spaces
            else:
                dots = "." * dots_count + " " * (3 - dots_count)  # Pad to 3 char width
            print(f"\r\033[92mLoading{dots}\033[0m", end="", flush=True)
            time.sleep(0.5)
            i += 1
    
    # Start the animation
    loader_thread = threading.Thread(target=startup_loader)
    loader_thread.start()
    
    # Suppress all logging during module loading
    import logging
    logging.getLogger().setLevel(logging.CRITICAL)
    try:
        from loguru import logger
        logger.remove()
        logger.add(lambda x: None)
    except:
        pass
    
<<<<<<< HEAD
    # Load modules with timeout protection
    try:
        from src import modules
    except Exception as e:
        modules = []
    
    from src.core.apps.terminal_agent.main import run_agent, print_tool_usage, on_tool_response
    
    # Find SupervisorAgent
    supervisor_agent = None
    for module in modules:
        for agent in module.agents:
            if agent.__class__.__name__ == "SupervisorAgent":
                agent.on_tool_usage(lambda message: print_tool_usage(message))
                agent.on_tool_response(on_tool_response)
                supervisor_agent = agent
                break
        if supervisor_agent:
            break
    
    # Let animation run for premium feel
=======
>>>>>>> 07589f2c
    time.sleep(2.0)
    
    # Stop the animation
    loading = False
    loader_thread.join()
    
    # Clear the loading line
<<<<<<< HEAD
    print("\r" + " " * 20 + "\r", end="", flush=True)
    
    # Natural AI greeting (like Samantha)
    if supervisor_agent:
        # Get user's name if available
        first_name = os.getenv("USER_FIRST_NAME", "there")
        
        # Simple, conversational greeting for returning users
        print(f"Hi {first_name}!")
        
        run_agent(supervisor_agent)
    else:
        print("SupervisorAgent not found")
=======
    print("\r" + " " * 15 + "\r", end="", flush=True)

    from src.core.apps.terminal_agent.main import generic_run_agent
    generic_run_agent("SupervisorAgent")
>>>>>>> 07589f2c

if __name__ == "__main__":
    main()<|MERGE_RESOLUTION|>--- conflicted
+++ resolved
@@ -357,57 +357,22 @@
     except:
         pass
     
-<<<<<<< HEAD
-    # Load modules with timeout protection
-    try:
-        from src import modules
-    except Exception as e:
-        modules = []
-    
-    from src.core.apps.terminal_agent.main import run_agent, print_tool_usage, on_tool_response
-    
-    # Find SupervisorAgent
-    supervisor_agent = None
-    for module in modules:
-        for agent in module.agents:
-            if agent.__class__.__name__ == "SupervisorAgent":
-                agent.on_tool_usage(lambda message: print_tool_usage(message))
-                agent.on_tool_response(on_tool_response)
-                supervisor_agent = agent
-                break
-        if supervisor_agent:
-            break
-    
-    # Let animation run for premium feel
-=======
->>>>>>> 07589f2c
-    time.sleep(2.0)
+    # Brief pause for module loading
+    time.sleep(0.5)
     
     # Stop the animation
     loading = False
     loader_thread.join()
     
     # Clear the loading line
-<<<<<<< HEAD
     print("\r" + " " * 20 + "\r", end="", flush=True)
     
-    # Natural AI greeting (like Samantha)
-    if supervisor_agent:
-        # Get user's name if available
-        first_name = os.getenv("USER_FIRST_NAME", "there")
-        
-        # Simple, conversational greeting for returning users
-        print(f"Hi {first_name}!")
-        
-        run_agent(supervisor_agent)
-    else:
-        print("SupervisorAgent not found")
-=======
-    print("\r" + " " * 15 + "\r", end="", flush=True)
+    # Simple, conversational greeting for returning users
+    first_name = os.getenv("USER_FIRST_NAME", "there")
+    print(f"Hi {first_name}!\n")
 
     from src.core.apps.terminal_agent.main import generic_run_agent
     generic_run_agent("SupervisorAgent")
->>>>>>> 07589f2c
 
 if __name__ == "__main__":
     main()