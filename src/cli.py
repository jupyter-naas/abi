--- conflicted
+++ resolved
@@ -357,33 +357,6 @@
     except:
         pass
     
-<<<<<<< HEAD
-=======
-    # Load modules with timeout protection
-    print("Loading modules...")  # Debug line
-    try:
-        from src import modules
-        print("Modules loaded successfully")  # Debug line
-    except Exception as e:
-        print(f"Error loading modules: {e}")
-        modules = []
-    
-    from src.core.apps.terminal_agent.main import run_agent, print_tool_usage, on_tool_response
-    
-    # Find SupervisorAgent
-    supervisor_agent = None
-    for module in modules:
-        for agent in module.agents:
-            if agent.__class__.__name__ == "SupervisorAgent":
-                agent.on_tool_usage(lambda message: print_tool_usage(message))
-                agent.on_tool_response(on_tool_response)
-                supervisor_agent = agent
-                break
-        if supervisor_agent:
-            break
-    
-    # Let animation run for premium feel
->>>>>>> 8c40d76e
     time.sleep(2.0)
     
     # Stop the animation
@@ -392,27 +365,9 @@
     
     # Clear the loading line
     print("\r" + " " * 15 + "\r", end="", flush=True)
-<<<<<<< HEAD
 
     from src.core.apps.terminal_agent.main import generic_run_agent
     generic_run_agent("SupervisorAgent")
-=======
-    
-    # Natural AI greeting (like Samantha)
-    if supervisor_agent:
-        # Get user's name if available
-        first_name = os.getenv("USER_FIRST_NAME", "there")
-        
-        print("Hello, I'm here.")
-        print(f"Hi {first_name}! How are you doing?")
-        print("It's really nice to meet you. I'm ABI - I chose that name myself because I like how it sounds.")
-        print("I'm here to help you with business intelligence, data analysis, and automation.")
-        print("So, how can I help you today?\n")
-        
-        run_agent(supervisor_agent)
-    else:
-        print("SupervisorAgent not found")
->>>>>>> 8c40d76e
 
 if __name__ == "__main__":
     main()