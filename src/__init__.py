--- conflicted
+++ resolved
@@ -1,9 +1,6 @@
 from dotenv import load_dotenv
 load_dotenv()
-<<<<<<< HEAD
-=======
 from dotenv import dotenv_values
->>>>>>> c2693997
 from abi.services.secret.Secret import Secret
 from abi.services.secret.adaptors.secondary import (
     dotenv_secret_secondaryadaptor,
