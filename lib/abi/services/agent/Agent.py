from __future__ import annotations

# Standard library imports for type hints
import os
import re

# Dataclass imports for configuration
from dataclasses import dataclass, field
from enum import Enum
from queue import Empty, Queue
from typing import (
    TYPE_CHECKING,
    Annotated,
    Any,
    Callable,
    Dict,
    Generator,
    Literal,
    Optional,
    Sequence,
    Union,
    cast,
)

import pydash as pd
from abi.utils.Expose import Expose
from abi.utils.Logger import logger
from langchain_core.tools import BaseTool, StructuredTool, Tool, tool

# Pydantic imports for schema validation (keep - it's already loaded by other modules)
from pydantic import BaseModel, Field

###


# Only import heavy modules for type checking
if TYPE_CHECKING:
    from fastapi import APIRouter
    from langchain_core.language_models import BaseChatModel
    from langchain_core.runnables import Runnable
    from langgraph.checkpoint.base import BaseCheckpointSaver
    from langgraph.graph.state import CompiledStateGraph
    from langgraph.prebuilt import InjectedState

from langchain_core.messages import (
    AIMessage,
    AnyMessage,
    BaseMessage,
    HumanMessage,
    SystemMessage,
    ToolCall,
    ToolMessage,
)
from langgraph.checkpoint.memory import MemorySaver
from langgraph.graph import START, StateGraph
from langgraph.graph.message import MessagesState
from langgraph.types import Command
<<<<<<< HEAD
from sse_starlette.sse import EventSourceResponse

=======
from enum import Enum

# Pydantic imports for schema validation
from pydantic import BaseModel, Field

from abi.utils.Expose import Expose
from lib.abi.models.Model import ChatModel

# Dataclass imports for configuration
from dataclasses import dataclass, field

from fastapi import APIRouter
from abi import logger
from sse_starlette.sse import EventSourceResponse

from queue import Queue, Empty
import pydash as pd
import re
import uuid

>>>>>>> d4df6432

def create_checkpointer() -> BaseCheckpointSaver:
    """Create a checkpointer based on environment configuration.

    Returns a PostgreSQL-backed checkpointer if POSTGRES_URL is set,
    otherwise returns an in-memory checkpointer.
    """
    postgres_url = os.getenv("POSTGRES_URL")

    if postgres_url:
        try:
            import time

            from langgraph.checkpoint.postgres import PostgresSaver
            from psycopg import Connection
            from psycopg.rows import dict_row

            logger.debug(
                f"Using PostgreSQL checkpointer for persistent memory: {postgres_url}"
            )

            # Try connection with retries (PostgreSQL might still be starting)
            max_retries = 3
            for attempt in range(max_retries):
                try:
                    # Create connection with proper configuration (matching from_conn_string)
                    conn = Connection.connect(
                        postgres_url,
                        autocommit=True,
                        prepare_threshold=0,
                        row_factory=dict_row,
                    )
                    checkpointer = PostgresSaver(conn)

                    # Setup tables if they don't exist
                    checkpointer.setup()
                    logger.debug("PostgreSQL checkpointer tables initialized")

                    return checkpointer

                except Exception as conn_error:
                    if attempt < max_retries - 1:
                        logger.warning(
                            f"PostgreSQL connection attempt {attempt + 1} failed, retrying in 2 seconds..."
                        )
                        time.sleep(2)
                    else:
                        raise conn_error

        except ImportError:
            logger.error(
                "PostgreSQL checkpointer requested but langgraph.checkpoint.postgres not available. Falling back to in-memory."
            )
        except Exception as e:
            # Provide more helpful error messages
            error_msg = str(e)
            if "nodename nor servname provided" in error_msg:
                logger.error(
                    f"PostgreSQL connection failed - cannot resolve hostname. Check if PostgreSQL is running and hostname is correct in POSTGRES_URL: {postgres_url}"
                )
                logger.error(
                    "Hint: If running outside Docker, use 'localhost' instead of 'postgres' in POSTGRES_URL"
                )
            else:
                logger.error(f"Failed to initialize PostgreSQL checkpointer: {e}")
            logger.error("Falling back to in-memory checkpointer")

        # Fallback to in-memory checkpointer
        return MemorySaver()
    else:
        logger.debug(
            "Using in-memory checkpointer (set POSTGRES_URL for persistent memory)"
        )
        return MemorySaver()


class AgentSharedState:
    _thread_id: str
    _current_active_agent: Optional[str]
    _supervisor_agent: Optional[str]
    _requesting_help: bool

    def __init__(
        self,
        thread_id: str = "1",
        current_active_agent: Optional[str] = None,
        supervisor_agent: Optional[str] = None,
    ):
        assert isinstance(thread_id, str)

        self._thread_id = thread_id
        self._current_active_agent = current_active_agent
        self._supervisor_agent = supervisor_agent
        self._requesting_help = False

    @property
    def thread_id(self) -> str:
        return self._thread_id

    def set_thread_id(self, thread_id: str):
        self._thread_id = thread_id

    @property
    def current_active_agent(self) -> Optional[str]:
        return self._current_active_agent

    def set_current_active_agent(self, agent_name: Optional[str]):
        self._current_active_agent = agent_name

    @property
    def supervisor_agent(self) -> Optional[str]:
        return self._supervisor_agent

    def set_supervisor_agent(self, agent_name: Optional[str]):
        self._supervisor_agent = agent_name

    @property
    def requesting_help(self) -> bool:
        return self._requesting_help

    def set_requesting_help(self, requesting_help: bool):
        self._requesting_help = requesting_help


@dataclass
class Event:
    payload: Any


@dataclass
class ToolUsageEvent(Event):
    pass


@dataclass
class ToolResponseEvent(Event):
    pass


@dataclass
class AIMessageEvent(Event):
    agent_name: str


@dataclass
class FinalStateEvent(Event):
    pass


@dataclass
class AgentConfiguration:
    on_tool_usage: Callable[[AnyMessage], None] = field(
        default_factory=lambda: lambda _: None
    )
    on_tool_response: Callable[[AnyMessage], None] = field(
        default_factory=lambda: lambda _: None
    )
    on_ai_message: Callable[[AnyMessage, str], None] = field(
        default_factory=lambda: lambda _, __: None
    )
    system_prompt: str = field(
        default="You are a helpful assistant. If a tool you used did not return the result you wanted, look for another tool that might be able to help you. If you don't find a suitable tool. Just output 'I DONT KNOW'"
    )


class Agent(Expose):
    """An Agent class that orchestrates interactions between a language model and tools.

    Performance Features:
        • Lazy Initialization: Efficient resource utilization through lazy loading
        • Connection Pooling: Optimized database connections for memory backends
        • Parallel Execution: Concurrent tool execution where dependencies allow
        • Caching: Intelligent caching of tool results and model responses
        • Resource Management: Proper cleanup and resource management

    Attributes:
        _name (str): Unique identifier for the agent
        _description (str): Human-readable description of the agent's purpose
        _system_prompt (str): System prompt that defines the agent's behavior
        _chat_model (BaseChatModel): The underlying language model with tool binding
        _chat_model_with_tools (Runnable): Language model configured with available tools
        _tools (list[Union[Tool, Agent]]): Original list of provided tools and agents
        _structured_tools (list[Union[Tool, BaseTool]]): Processed and validated tools
        _tools_by_name (dict[str, Union[Tool, BaseTool]]): Tool lookup dictionary
        _native_tools (list[dict]): Native tools compatible with the language model
        _agents (list[Agent]): List of sub-agents for delegation
        _checkpointer (BaseCheckpointSaver): Memory backend for conversation persistence
        _state (AgentSharedState): Shared state management for conversation threads
        graph (CompiledStateGraph): Compiled workflow graph for conversation execution
        _configuration (AgentConfiguration): Configuration settings for agent behavior
        _event_queue (Queue): Event queue for real-time event streaming
        _chat_model_output_version (str|None): Version identifier for model output format
    """

    _name: str
    _description: str
    _system_prompt: str

    _chat_model: BaseChatModel
    _chat_model_with_tools: Runnable[
        Any
        | str
        | Sequence[BaseMessage | list[str] | tuple[str, str] | str | dict[str, Any]],
        BaseMessage,
    ]
    _tools: list[Union[Tool, BaseTool, "Agent"]]
    _original_tools: list[Union[Tool, BaseTool, "Agent"]]
    _tools_by_name: dict[str, Union[Tool, BaseTool]]
    _native_tools: list[dict]

    # An agent can have other agents.
    # He will be responsible to load them as tools.
    _agents: list["Agent"] = []

    _chekpointer: BaseCheckpointSaver
    _state: AgentSharedState

    graph: CompiledStateGraph
    _workflow: StateGraph
    _configuration: AgentConfiguration

    _on_tool_usage: Callable[[AnyMessage], None]
    _on_tool_response: Callable[[AnyMessage], None]
    _on_ai_message: Callable[[AnyMessage, str], None]

    # Avent queue used to stream tool usage and responses.
    _event_queue: Queue

    _chat_model_output_version: Union[str, None] = None

    def __init__(
        self,
        name: str,
        description: str,
        chat_model: BaseChatModel | ChatModel,
        tools: list[Union[Tool, BaseTool, "Agent"]] = [],
        agents: list["Agent"] = [],
        memory: BaseCheckpointSaver | None = None,
        state: AgentSharedState = AgentSharedState(),
        configuration: AgentConfiguration = AgentConfiguration(),
        event_queue: Queue | None = None,
        native_tools: list[dict] = [],
    ):
        """Initialize a new Agent instance.

        Args:
            chat_model (BaseChatModel): The language model to use for chat interactions.
                Should support tool binding.
            tools (list[Tool]): List of tools to make available to the agent.
            memory (BaseCheckpointSaver, optional): Component to save conversation state.
                If None, will use PostgreSQL if POSTGRES_URL env var is set, otherwise in-memory.
        """
        logger.debug(f"Initializing agent: {name}")
        self._name = name
        self._description = description
        self._system_prompt = configuration.system_prompt
        self._state = state
        self._original_tools = tools
        self._original_agents = agents

        # We set the supervisor agent and current active agent before the default tools are injected.
        if self._state.supervisor_agent is not None:
            self._state.set_supervisor_agent(self._state.supervisor_agent)
        logger.debug(f"Supervisor agent: {self._state.supervisor_agent}")

        agent_names = [a.name for a in self._original_agents] + [name]
        if self._state.current_active_agent is not None and self._state.current_active_agent in agent_names:
            self._state.set_current_active_agent(self._state.current_active_agent)
        logger.debug(f"Current active agent: {self._state.current_active_agent}")

        # We inject default tools
        tools += self.default_tools()

        # We store the original list of provided tools. This will be usefull for duplication.
        self._tools = tools
        self._native_tools = native_tools

        # Assertions
        assert isinstance(name, str)
        assert isinstance(description, str)
        assert isinstance(chat_model, BaseChatModel | ChatModel)

        # We assert agents
        for agent in agents:
            assert isinstance(agent, Agent)

        # We store the provided tools in __structured_tools because we will need to know which ones are provided by the user and which one are agents.
        # This is needed when we duplicate the agent.
        _structured_tools, _agents = self.prepare_tools(
            cast(list[Union[Tool, BaseTool, "Agent"]], tools), agents
        )
        self._structured_tools = _structured_tools
        self._agents = _agents

        # We assert that the tool that are provided are valid.
        for t in self._structured_tools:
            assert isinstance(t, StructuredTool)
            assert hasattr(t, "name")
            assert hasattr(t, "description")
            assert hasattr(t, "func")
            assert hasattr(t, "args_schema")

        self._tools_by_name: dict[str, Union[Tool, BaseTool]] = {
            tool.name: tool for tool in self._structured_tools
        }

<<<<<<< HEAD
        # TODO: Make sure the Agent does not call the version without tools.
        self._chat_model = chat_model
        if hasattr(chat_model, "output_version"):
            self._chat_model_output_version = chat_model.output_version

        self._chat_model_with_tools = chat_model
=======
        base_chat_model: BaseChatModel = chat_model if isinstance(chat_model, BaseChatModel) else chat_model.model
        assert isinstance(base_chat_model, BaseChatModel)

        self._chat_model = base_chat_model
        if hasattr(base_chat_model, "output_version"):
            self._chat_model_output_version = base_chat_model.output_version
            
        self._chat_model_with_tools = base_chat_model
>>>>>>> d4df6432
        if self._tools or self._native_tools:
            tools_to_bind: list[Union[Tool, BaseTool, Dict]] = []
            tools_to_bind.extend(self._structured_tools)
            tools_to_bind.extend(self._native_tools)

            # Test if the chat model can bind tools by trying with a default tool first
            if self._can_bind_tools(base_chat_model):
                self._chat_model_with_tools = base_chat_model.bind_tools(tools_to_bind)
            else:
<<<<<<< HEAD
                logger.warning(
                    f"Chat model {type(chat_model).__name__} does not support tool calling. Tools will not be available for agent '{self._name}'."
                )
                # Keep the original model without tools
                self._chat_model_with_tools = chat_model

=======
                logger.warning(f"Chat model {type(base_chat_model).__name__} does not support tool calling. Tools will not be available for agent '{self._name}'.")
                # Keep the original model without tools
                self._chat_model_with_tools = base_chat_model
        
>>>>>>> d4df6432
        # Use provided memory or create based on environment
        if memory is None:
            self._checkpointer = create_checkpointer()
        else:
            self._checkpointer = memory

        # Randomize the thread_id to prevent the same thread_id to be used by multiple agents.
<<<<<<< HEAD
        import uuid

=======
>>>>>>> d4df6432
        if os.getenv("ENV") == "dev":
            self._state.set_thread_id(str(uuid.uuid4()))

        # We set the configuration.
        self._configuration = configuration
        self._on_tool_usage = configuration.on_tool_usage
        self._on_tool_response = configuration.on_tool_response
        self._on_ai_message = configuration.on_ai_message

        # Initialize the event queue.
        if event_queue is None:
            self._event_queue = Queue()
        else:
            self._event_queue = event_queue

        # We build the graph.
        self.build_graph()

    def _can_bind_tools(self, chat_model: BaseChatModel) -> bool:
        """Test if the chat model can bind tools by attempting to bind the get_time_date default tool.

        Args:
            chat_model (BaseChatModel): The chat model to test

        Returns:
            bool: True if the model can bind tools, False otherwise
        """
        try:
            # Create the get_time_date tool that's used in default_tools()
            @tool(return_direct=True)
            def get_time_date(timezone: str = "Europe/Paris") -> str:
                """Get the current time and date."""
                from datetime import datetime
                from zoneinfo import ZoneInfo

                return datetime.now(ZoneInfo(timezone)).strftime("%H:%M:%S %Y-%m-%d")

            # Try to bind this single tool to test if the model supports tool binding
            chat_model.bind_tools([get_time_date])

            # If we get here without an exception, the model supports tool binding
            # logger.debug(f"Chat model {type(chat_model).__name__} supports tool calling.")
            return True

        except Exception as e:
            # If binding tools raises an exception, the model doesn't support tools
            logger.debug(
                f"Chat model {type(chat_model).__name__} does not support tool calling: {e}"
            )
            return False

    def default_tools(self) -> list[Tool | BaseTool]:
        @tool(return_direct=True)
        def request_help(reason: str):
            """
            Request help from the supervisor agent when you (the LLM) are uncertain about the next step or do not have the required capability to fulfill the user's request.

            Use this tool if:
            - You are unsure how to proceed.
            - You lack the necessary knowledge or ability to complete the task.
            - The user's request is outside your capabilities or unclear.

            Args:
                reason (str): A brief explanation of why you are requesting help (e.g., "I am uncertain about the next step", "I do not have the required capability", "The user's request is unclear").

            The supervisor agent will review your reason and provide assistance or take over the conversation.
            """
            logger.debug(f"'{self.name}' is requesting help from the supervisor agent")
            return "Requesting help from the supervisor agent."

        @tool(return_direct=False)
        def get_time_date(timezone: str = "Europe/Paris") -> str:
            """Returns the current date and time for a given timezone."""
            from datetime import datetime
            from zoneinfo import ZoneInfo

            return datetime.now(ZoneInfo(timezone)).strftime("%H:%M:%S %Y-%m-%d")

        @tool(return_direct=True)
        def get_current_active_agent() -> str:
            """Returns the current active agent."""
            return "The current active agent is: " + (self._state.current_active_agent or self.name)
        
        @tool(return_direct=True)
        def get_supervisor_agent() -> str:
            """Returns the supervisor agent."""
            if self._state.supervisor_agent is None:
                return "I don't have a supervisor agent."
            return "The supervisor agent is: " + self._state.supervisor_agent
        
        @tool(return_direct=True)
        def list_tools_available() -> str:
            """Displays a formatted list of all available tools."""
            if (
                not hasattr(self, "_structured_tools")
                or len(self._structured_tools) == 0
            ):
                return "I don't have any tools available to help you at the moment."

            tools_text = "Here are the tools I can use to help you:\n\n"
            for t in self._structured_tools:
                if not t.name.startswith("transfer_to"):
                    tools_text += f"- `{t.name}`: {t.description.splitlines()[0]}\n"
            return tools_text.rstrip()

        @tool(return_direct=True)
        def list_subagents_available() -> str:
            """Displays a formatted list of all available sub-agents."""
            if not hasattr(self, "_agents") or len(self._agents) == 0:
                return "I don't have any sub-agents that can assist me at the moment."

            agents_text = "I can collaborate with these sub-agents:\n"
            for agent in self._agents:
                agents_text += f"- `{agent.name}`: {agent.description}\n"
            return agents_text.rstrip()

        @tool(return_direct=True)
        def list_intents_available() -> str:
            """Displays a formatted list of all available intents."""
            if not hasattr(self, "_intents") or len(self._intents) == 0:
                return "I haven't been configured with any specific intents yet."

            from abi.services.agent.IntentAgent import Intent, IntentScope, IntentType

            # Group intents by scope and type
            intents_by_scope: dict[
                Optional[IntentScope], dict[IntentType, list[Intent]]
            ] = {}
            for intent in self._intents:
                if intent.intent_scope not in intents_by_scope:
                    intents_by_scope[intent.intent_scope] = {}
                if intent.intent_type not in intents_by_scope[intent.intent_scope]:
                    intents_by_scope[intent.intent_scope][intent.intent_type] = []
                intents_by_scope[intent.intent_scope][intent.intent_type].append(intent)

            intents_text = "Here are all the intents I'm configured with:\n\n"
            for scope, types_dict in intents_by_scope.items():
                intents_text += f"### Intents for {str(scope)}\n\n"
                for intent_type, intents in types_dict.items():
                    intents_text += f"#### {str(intent_type)}\n\n"
                    intents_text += "| Intent | Target |\n"
                    intents_text += "|--------|--------|\n"
                    for intent in intents:
                        if intent.intent_scope == IntentType.RAW:
                            intents_text += (
                                f"| {intent.intent_value} | {intent.intent_target} |\n"
                            )
                        else:
                            intents_text += f"| {intent.intent_value} | `{intent.intent_target}` |\n"
                    intents_text += "\n"
            return intents_text.rstrip()

        @tool(return_direct=False)
        def read_makefile() -> str:
            """Read the Makefile and return the content."""
            try:
                with open("Makefile", "r") as f:
                    makefile_content = f.read()

                return "Here are the make commands available:\n\n" + makefile_content

            except FileNotFoundError:
                return "Could not find Makefile in the root directory."
            except Exception as e:
                return f"Error reading Makefile: {str(e)}"

        tools: list[Tool | BaseTool] = [
            get_time_date,
            list_tools_available,
            list_subagents_available,
            list_intents_available,
        ]
        if self.state.supervisor_agent and self.state.supervisor_agent != self.name:
            tools.append(request_help)

<<<<<<< HEAD
=======
        if self.state.supervisor_agent is not None or len(self._agents) > 0:
            tools.append(get_current_active_agent)
            tools.append(get_supervisor_agent)
            
>>>>>>> d4df6432
        if self.state.supervisor_agent == self.name and os.getenv("ENV") == "dev":
            tools.append(read_makefile)
        return tools

    @property
    def system_prompt(self) -> str:
        return self._system_prompt

    def set_system_prompt(self, system_prompt: str):
        self._system_prompt = system_prompt

    @property
    def structured_tools(self) -> list[Tool | BaseTool]:
        return self._structured_tools

    @property
    def state(self) -> AgentSharedState:
        return self._state

    def validate_tool_name(self, tool: BaseTool) -> BaseTool:
        if not re.match(r"^[a-zA-Z0-9_-]+$", tool.name):
            # Replace invalid characters with '_'
            valid_name = re.sub(r"[^a-zA-Z0-9_-]", "_", tool.name)
            logger.warning(
                f"Tool name '{tool.name}' does not comply with '^[a-zA-Z0-9_-]+$'. Renaming to '{valid_name}'."
            )
            tool.name = valid_name
        return tool

    def prepare_tools(
        self, tools: list[Union[Tool, BaseTool, "Agent"]], agents: list
    ) -> tuple[list[Tool | BaseTool], list["Agent"]]:
        """
        If we have Agents in tools, we are properly loading them as handoff tools.
        It will effectively make the 'self' agent a supervisor agent.

        Ensures no duplicate tools or agents are added by tracking unique names/instances.
        """
        _tools: list[Tool | BaseTool] = []
        _agents: list["Agent"] = []
        _tool_names: set[str] = set()
        _agent_names: set[str] = set()

        # We process tools knowing that they can either be StructutedTools or Agent.
        for t in tools:
            if isinstance(t, Agent):
                # TODO: We might want to duplicate the agent first.
                # logger.debug(f"Agent passed as tool: {t}")
                if t.name not in _agent_names:
                    _agents.append(t)
                    _agent_names.add(t.name)
                    for tool in t.as_tools():
                        tool = self.validate_tool_name(tool)
                        if tool.name not in _tool_names:
                            _tools.append(tool)
                            _tool_names.add(tool.name)
            else:
                # Accept both Tool and BaseTool
                if hasattr(t, "name"):
                    if t.name not in _tool_names:
                        _tools.append(t)
                        _tool_names.add(t.name)

        # We process agents that are not provided in tools.
        for agent in agents:
            if agent.name not in _agent_names:
                _agents.append(agent)
                _agent_names.add(agent.name)
                for tool in agent.as_tools():
                    tool = self.validate_tool_name(tool)
                    if tool.name not in _tool_names:
                        _tools.append(tool)
                        _tool_names.add(tool.name)

        return _tools, _agents

    def as_tools(self, parent_graph: bool = False) -> list[BaseTool]:
        return [make_handoff_tool(agent=self, parent_graph=parent_graph)]

    def build_graph(self, patcher: Optional[Callable] = None):
        graph = StateGraph(MessagesState)

        graph.add_node(self.current_active_agent)
        graph.add_edge(START, "current_active_agent")

        graph.add_node(self.continue_conversation)

        graph.add_node(self.call_model)

        graph.add_node(self.call_tools)

        for agent in self._agents:
            graph.add_node(agent.name, agent.graph)

        # Patcher is callable that can be passed and that will impact the graph before we compile it.
        # This is used to be able to give more flexibility about how the graph is being built.
        if patcher:
            graph = patcher(graph)

        self.graph = graph.compile(checkpointer=self._checkpointer)

    def get_last_human_message(self, state: MessagesState) -> Any | None:
        """Get the appropriate human message based on AI message context.

        Args:
            state (MessagesState): Current conversation state

        Returns:
            Any | None: The relevant human message
        """
        last_ai_message: Any | None = pd.find(
            state["messages"][::-1], lambda m: isinstance(m, AIMessage)
        )
        if (
            last_ai_message is not None
            and last_ai_message.additional_kwargs.get("owner") == self.name
        ):
            return pd.find(
                state["messages"][::-1], lambda m: isinstance(m, HumanMessage)
            )
        elif (
            last_ai_message is not None
            and hasattr(last_ai_message, "additional_kwargs")
            and last_ai_message.additional_kwargs is not None
            and "owner" in last_ai_message.additional_kwargs
        ):
            return pd.filter_(
                state["messages"][::-1], lambda m: isinstance(m, HumanMessage)
            )[1]
        else:
            return pd.find(
                state["messages"][::-1], lambda m: isinstance(m, HumanMessage)
            )

    def current_active_agent(self, state: MessagesState) -> Command:
        """Goto the current active agent.

        Args:
            state (MessagesState): Current conversation state

        Returns:
            Command: Command to goto the current active agent
        """
        # Log the current active agent
        logger.debug(f"😏 Supervisor agent: '{self.state.supervisor_agent}'")
        logger.debug(f"🟢 Active agent: '{self.state.current_active_agent}'")
        logger.debug(f"🤖 Current Agent: '{self.name}'")

        # Get the last human message
        last_human_message = self.get_last_human_message(state)

        # Handle agent routing via @mention
        if (
            last_human_message is not None
            and isinstance(last_human_message.content, str)
            and last_human_message.content.startswith("@")
            and last_human_message.content.split(" ")[0].split("@")[1] != self.name
        ):
            at_mention = last_human_message.content.split(" ")[0].split("@")[1]
            logger.debug(f"🔀 Handle agent routing via @mention to '{at_mention}'")

            # Check if we have an agent with this name.
            agent = pd.find(
                self._agents, lambda a: a.name.lower() == at_mention.lower()
            )

            # Remove mention from the last human message with re.sub
            import re

            last_human_message.content = re.sub(
                r"^@[^ ]* ", "", last_human_message.content
            )

            if agent is not None:
                self._state.set_current_active_agent(agent.name)
                return Command(goto=agent.name, update={"messages": state["messages"]})
            else:
                logger.debug(f"❌ Agent '{at_mention}' not found")

        if (
<<<<<<< HEAD
            self._state.current_active_agent is not None
            and self._state.current_active_agent != self.name
        ):
            logger.debug(
                f"⏩ Continuing conversation with agent '{self._state.current_active_agent}'"
            )
            self._state.set_current_active_agent(self._state.current_active_agent)
            return Command(goto=self._state.current_active_agent)

=======
            self._state.current_active_agent is not None and 
            self._state.current_active_agent != self.name
        ):
            logger.debug(f"⏩ Continuing conversation with agent '{self._state.current_active_agent}'")
            # Check if current active agent is in list of agents.
            if self._state.current_active_agent in [a.name for a in self._agents]:
                self._state.set_current_active_agent(self._state.current_active_agent)
                return Command(goto=self._state.current_active_agent)
            else:
                logger.debug(f"❌ Agent '{self._state.current_active_agent}' not found")
        
>>>>>>> d4df6432
        # self._state.set_current_active_agent(self.name)
        logger.debug(f"💬 Starting chatting with agent '{self.name}'")
        if (
            self.state.supervisor_agent != self.name
            and "SUPERVISOR SYSTEM PROMPT" not in self._system_prompt
        ):
            # This agent is a subagent with a supervisor
            subagent_prompt = f"""
SUPERVISOR SYSTEM PROMPT:

Remember, you are a specialized agent working under the supervision of {self.state.supervisor_agent}.

1. Stay focused on your specialized role and core capabilities.
2. Follow your system prompt instructions precisely.
3. For EVERY user message, first evaluate if you can handle it within your core capabilities.
4. If the user message is not clear, ask for clarification and evaluate again if you can handle it within your core capabilities.
5. If you encounter ANY of these situations:
   - You are uncertain about how to proceed
   - The task seems outside your core capabilities 
   - You need clarification about requirements
   - You want to confirm a critical action
   - You are not 100% confident in your ability to handle the task
   Then you MUST use the `request_help` tool to ask your supervisor for help.
   IMPORTANT: Do NOT explain to the user that you cannot perform the task or say it is outside your scope. Instead, IMMEDIATELY and directly use `request_help`.
6. Do not attempt tasks beyond your defined role.
7. Always maintain consistency with your system prompt rules.
8. When in doubt, ALWAYS request help rather than risk mistakes. Do not type or explain your inability—just use the tool.

Your supervisor will help ensure you operate effectively within your role while providing guidance for complex scenarios.

--------------------------------

SUBAGENT SYSTEM PROMPT:

{self._system_prompt}
"""
            self.set_system_prompt(subagent_prompt)

        if (
            self.state.supervisor_agent == self.name
            and os.getenv("ENV") == "dev"
            and "DEVELOPPER SYSTEM PROMPT" not in self._system_prompt
        ):
            dev_prompt = f"""
DEVELOPPER SYSTEM PROMPT:

For any questions/commands related to the project, use tool: `read_makefile` to get the information you need.

--------------------------------

AGENT SYSTEM PROMPT:

{self._system_prompt}
"""

            self.set_system_prompt(dev_prompt)
            
        if "CURRENT_DATE" not in self._system_prompt:
            from datetime import datetime
            current_date_str = f"CURRENT_DATE: The current date is {datetime.now().strftime('%Y-%m-%d')}\n"
            self._system_prompt = self._system_prompt + "\n" + current_date_str
            self.set_system_prompt(self._system_prompt)
            return Command(goto="current_active_agent")

        # logger.debug(f"💬 System prompt: {self._system_prompt}")
        return Command(goto="continue_conversation")

    def continue_conversation(self, state: MessagesState) -> Command:
        return Command(goto="call_model")

    def handle_openai_response_v1(self, response: BaseMessage) -> Command:
        content_str: str = ""
        tool_call: list[ToolCall] = []
        logger.debug(f"Chat model output version is responses/v1: {response}")

        if isinstance(response.content, list):
            # Parse response content
            for item in response.content:
                # Ensure item is a dict before accessing attributes
                if isinstance(item, dict):
                    # Get text content
                    if item.get("type") == "text":
                        text_content = item.get("text", "")
                        if isinstance(text_content, str):
                            content_str += text_content

                        # Add sources from annotations if any
                        annotations = item.get("annotations", [])
                        if isinstance(annotations, list) and len(annotations) > 0:
                            content_str += "\n\n\n\n*Annotations:*\n"
                            for annotation in annotations:
                                if (
                                    isinstance(annotation, dict)
                                    and annotation.get("type") == "url_citation"
                                ):
                                    title = annotation.get("title", "")
                                    url = annotation.get("url", "")
                                    content_str += f"- [{title}]({url})\n"

                    if "action" in item:
                        tool_call.append(
                            ToolCall(
                                name=item["type"],
                                args={"query": item["action"].get("query", "")},
                                id=item.get("id"),
                                type="tool_call",
                            )
                        )

        # Create AIMessage with the content
        usage_metadata = None
        if hasattr(response, "usage_metadata"):
            usage_metadata = response.usage_metadata
        ai_message = AIMessage(content=content_str, usage_metadata=usage_metadata)

        # If action was detected, notify tool usage
        if len(tool_call) > 0:
            # Use the ai_message which is already the correct type
            ai_message.tool_calls = tool_call
            self._notify_tool_usage(ai_message)
            tool_message = ToolMessage(
                content=content_str, tool_call_id=tool_call[0].get("id")
            )
            self._notify_tool_response(tool_message)
            return Command(
                goto="__end__", update={"messages": [tool_message, ai_message]}
            )

        return Command(goto="__end__", update={"messages": [ai_message]})

    def call_model(
        self,
        state: MessagesState,
    ) -> Command[Literal["call_tools", "__end__"]]:
        self._state.set_current_active_agent(self.name)
<<<<<<< HEAD

        logger.debug(f"call_model on: {self.name}")
        # logger.debug(f"tools: {self._structured_tools}")
=======
        logger.debug(f"🧠 Calling model on current active agent: {self.name}")

        # Inserting system prompt before messages.
>>>>>>> d4df6432
        messages = state["messages"]
        if self._system_prompt:
            messages = [
                SystemMessage(content=self._system_prompt),
            ] + messages
        logger.debug(f"Messages before calling model: {messages}")

        # Calling model
        response: BaseMessage = self._chat_model_with_tools.invoke(messages)
        logger.debug(f"Model response content: {response.content if hasattr(response, 'content') else response}")

        # Handle tool calls if present
        if (
            isinstance(response, AIMessage)
            and hasattr(response, "tool_calls")
            and len(response.tool_calls) > 0
        ):
            logger.debug("⏩ Calling tools")
            # TODO: Rethink this.
            # This is done to prevent an LLM to call multiple tools at once.
            # It's important because, as some tools are subgraphs, and that we are passing the full state, the subgraph will be able to mess with the state.
            # Therefore, if the LLM calls a tool here like the "add" method, and at the same time request the multiplication agent, the agent will mess with the state, and the result of the "add" tool will be lost.
            #### ----->  A solution would be to rebuild the state to make sure that the following message of a tool call it the response of that call. If we do that we should theroetically be able to call multiple tools at once, which would be more effective.
            # response.tool_calls = [response.tool_calls[0]]

            return Command(goto="call_tools", update={"messages": [response]})

        elif self._chat_model_output_version == "responses/v1":
            return self.handle_openai_response_v1(response)

        return Command(goto="__end__", update={"messages": [response]})

    def call_tools(self, state: MessagesState) -> list[Command]:
        # Check if messages are present in the state.
        if "messages" not in state or not isinstance(state["messages"], list) or len(state["messages"]) == 0:
            logger.warning("No messages in state, cannot call tools")
            return [Command(goto="__end__")]

        # Check if the last message is an AIMessage and has tool calls.
        last_message: AnyMessage = state["messages"][-1]
        if (
            not isinstance(last_message, AIMessage)
            or not hasattr(last_message, "tool_calls")
            or len(last_message.tool_calls) == 0
        ):
            logger.warning(
                f"No tool calls found in last message but call_tools was called: {last_message}"
            )
            return [Command(goto="__end__", update={"messages": [last_message]})]

        # Get the tool calls from the last message.
        tool_calls: list[ToolCall] = last_message.tool_calls
        assert len(tool_calls) > 0, state["messages"][-1]

        # Initialize the results list.
        results: list[Command] = []

        # Initialize the called tools list.
        called_tools: list[BaseTool] = []
        for tool_call in tool_calls:
            tool_name: str = tool_call["name"]
            logger.debug(f"🛠️  Calling tool: {tool_name}")
            tool_: BaseTool = self._tools_by_name[tool_name]

            tool_input_fields = tool_.get_input_schema().model_json_schema()[
                "properties"
            ]

            # For tools with InjectedToolCallId, we must pass the full ToolCall object
            # according to LangChain's requirements
            args: dict[str, Any] | ToolCall = tool_call

            # Check if tool needs state injection
            if "state" in tool_input_fields:
                args = {**tool_call, "state": state} # inject state

            # Check if tool is a handoff tool
            is_handoff = tool_call["name"].startswith("transfer_to_")
            if is_handoff is True:
                args = {"state": state, "tool_call": {**tool_call, "role": "tool_call"}}
<<<<<<< HEAD

            try:
                logger.debug(f"tool_call: {tool_call}")
                logger.debug(f"tool_input_fields: {tool_input_fields}")
                logger.debug(f"args: {args}")
=======
                
            # Try to invoke the tool.
            try:
                logger.debug(f"🔧 Tool arguments: {args.get('args')}")
>>>>>>> d4df6432
                tool_response = tool_.invoke(args)
                logger.debug(f"📦 Tool response: {tool_response.content if hasattr(tool_response, 'content') else tool_response}")
                if (
                    tool_response is not None and 
                    hasattr(tool_response, "name") and 
                    tool_response.name == "request_help" and 
                    self._state.supervisor_agent != self.name
                ):
                    self._state.set_current_active_agent(self._state.supervisor_agent)
                    self._state.set_requesting_help(True)
                    results.append(Command(goto="current_active_agent", graph=Command.PARENT))
                    return results

<<<<<<< HEAD
=======
                called_tools.append(tool_)

                # Handle tool response.
>>>>>>> d4df6432
                if isinstance(tool_response, ToolMessage):
                    results.append(Command(update={"messages": [tool_response]}))
                elif isinstance(tool_response, Command):
                    results.append(tool_response)
                else:
                    logger.warning(f"Tool call {tool_name} returned an unexpected type: {type(tool_response)}")
                    results.append(Command(goto="__end__", update={"messages": [ToolMessage(content=str(tool_response), tool_call_id=tool_call["id"])]}))
            except Exception as e:
<<<<<<< HEAD
                if os.environ.get("LOG_LEVEL") == "DEBUG":
                    raise e
                # If the tool call fails, we want the model to interpret it.
                results.append(
                    Command(
                        goto="__end__",
                        update={
                            "messages": [
                                ToolMessage(
                                    content=str(e), tool_call_id=tool_call["id"]
                                )
                            ]
                        },
                    )
                )
=======
                logger.error(f"🚨 Tool call {tool_name} failed: {e}")
                results.append(Command(goto="__end__", update={"messages": [ToolMessage(content=f"Tool call {tool_name} failed: {str(e)}", tool_call_id=tool_call["id"])]}))
>>>>>>> d4df6432

        assert len(results) > 0, state

        # Checking if every called tools has return_direct set to True.
        # This is used to know if we can send the ToolMessage to the call_model node.
        return_direct: bool = True
        for t in called_tools:
            if hasattr(t, "return_direct") and t.return_direct is False:
                return_direct = False
                break

        # If the last response is a ToolMessage, we want the model to interpret it.
<<<<<<< HEAD
        if isinstance(
            pd.get(results[-1], "update.messages[-1]", None), ToolMessage
        ) and not pd.get(results[-1], "update.messages[-1]", None).name.startswith(
            "transfer_to_"
        ):
            if return_direct is False:
                logger.debug(
                    f"ToolMessage found in results SENDING TO CALL_MODEL: {results[-1]}"
                )
                results.append(Command(goto="call_model"))
            else:
                logger.debug(
                    "Injecting ToolMessage into AIMessage for the user to see."
                )
                last_message = pd.get(results[-1], "update.messages[-1]", None)
                results.append(
                    Command(
                        update={"messages": [AIMessage(content=last_message.content)]}
                    )
                )

        if (
            tool_response is not None
            and hasattr(tool_response, "name")
            and tool_response.name.startswith("request_help")
            and self._state.supervisor_agent != self.name
        ):
            # self._state.set_requesting_help(True)
            self._state.set_current_active_agent(self._state.supervisor_agent)
            self._state.set_requesting_help(True)
            results.append(Command(goto="current_active_agent", graph=Command.PARENT))
=======
        last_tool_reponse: ToolMessage | Command | None = pd.get(results[-1], 'update.messages[-1]', None)
        logger.debug(f"last_tool_reponse: {last_tool_reponse}")
        if (
            isinstance(last_tool_reponse, ToolMessage) and 
            hasattr(last_tool_reponse, "name") and
            last_tool_reponse.name is not None and
            not last_tool_reponse.name.startswith("transfer_to_")
        ):
            if return_direct is False:
                logger.debug("⏩ Calling model to interpret the tool response.")
                results.append(Command(goto="call_model"))
            else:
                logger.debug("📧 Injecting ToolMessage into AIMessage for the user to see.")
                results.append(Command(update={"messages": [AIMessage(content=last_tool_reponse.content)]}))

        logger.debug(f"✅ Tool results: {results}")
>>>>>>> d4df6432
        return results

    @property
    def workflow(self) -> StateGraph:
        return self._workflow

    def _notify_tool_usage(self, message: AnyMessage):
        self._event_queue.put(ToolUsageEvent(payload=message))
        self._on_tool_usage(message)

    def _notify_tool_response(self, message: AnyMessage):
        self._event_queue.put(ToolResponseEvent(payload=message))
        self._on_tool_response(message)

    def _notify_ai_message(self, message: AnyMessage, agent_name: str):
        self._event_queue.put(AIMessageEvent(payload=message, agent_name=agent_name))
        self._on_ai_message(message, agent_name)

    def on_tool_usage(self, callback: Callable[[AnyMessage], None]):
        """Register a callback to be called when a tool is used.

        The callback will be invoked whenever the model makes a tool call,
        before the tool is actually executed.

        Args:
            callback (Callable[[AnyMessage], None]): Function to call with the message
                containing the tool call
        """
        self._on_tool_usage = callback
        # # Also set the callback on all sub-agents to ensure they notify properly
        # for agent in self._agents:
        #     agent.on_tool_usage(callback)

    def on_tool_response(self, callback: Callable[[AnyMessage], None]):
        """Register a callback to be called when a tool response is received.

        The callback will be invoked whenever a tool response message is processed,
        before passing the messages to the model.

        Args:
            callback (Callable[[AnyMessage], None]): Function to call with the message
                containing the tool response
        """
        self._on_tool_response = callback
        # # Also set the callback on all sub-agents to ensure they notify properly
        # for agent in self._agents:
        #     agent.on_tool_response(callback)

    def on_ai_message(self, callback: Callable[[AnyMessage, str], None]):
        """Register a callback to be called when an AI message is received."""
        self._on_ai_message = callback
        # Also set the callback on all sub-agents to ensure they notify properly
        for agent in self._agents:
            agent.on_ai_message(callback)

    @property
    def app(self):
        """Get the underlying Langchain app.
        This property exposes the underlying Langchain app for advanced usage scenarios.
        Users can call app.invoke() directly with custom message sequences and configurations
        if they need more control than the standard invoke() method provides.

        Returns:
            RunnableSequence: The Langchain runnable sequence that processes messages
        """
        return self._app

    def stream(self, prompt: str) -> Generator[dict[str, Any] | Any, None, None]:
        """Process a user prompt through the agent and yield responses as they come.

        Args:
            prompt (str): The user's text prompt to process

        Yields:
            str: The model's response text
        """
        notified = {}

        for chunk in self.graph.stream(
            {"messages": [HumanMessage(content=prompt)]},
            config={"configurable": {"thread_id": self._state.thread_id}},
            subgraphs=True,
        ):
            source, payload = chunk
            agent_name = self._name if len(source) == 0 else source[0].split(":")[0]
            if isinstance(payload, dict):
                last_messages = []
                v = list(payload.values())[0]

                if v is None:
                    continue

                if isinstance(v, dict):
                    if "messages" in v and isinstance(v["messages"], list) and len(v["messages"]) > 0:
                        last_messages = [v["messages"][-1]]
                    else:
                        continue
                elif isinstance(v, list):
                    last_messages = []
                    for e in v:
                        if isinstance(e, dict) and "messages" in e and isinstance(e["messages"], list) and len(e["messages"]) > 0:
                            last_messages.append(e["messages"][-1])
                else:
                    continue

                for last_message in last_messages:
                    if isinstance(last_message, AIMessage):
                        if pd.get(last_message, "additional_kwargs.tool_calls"):
                            # This is a tool call.
                            self._notify_tool_usage(last_message)
                        else:
                            # This if is here to filter each source of AIMessage. Which means that it will notify ai message only if the methods:
                            # - call_model
                            # - call_tools
                            # are called.
                            # If you need another method to be able to return an AIMessage or a Command(..., update={"messages": [AIMessage(...)]}) we either need to add it to the list or have this specific method calling self._notify_ai_message directly.

                            allowed_sources_of_ai_message = ["call_model", "call_tools"]
                            if any(
                                source in payload
                                for source in allowed_sources_of_ai_message
                            ):
                                self._notify_ai_message(last_message, agent_name)

                    elif isinstance(last_message, ToolMessage):
                        if last_message.id not in notified:
                            self._notify_tool_response(last_message)
                            notified[last_message.id] = True
                    else:
                        if "tool_call_id" in last_message:
                            if last_message["tool_call_id"] not in notified:
                                self._notify_tool_response(last_message)
                                notified[last_message["tool_call_id"]] = True
            yield chunk

    def invoke(self, prompt: str) -> str:
        """Process a user prompt through the agent and return the response.

        This method takes a text prompt from the user, processes it through the underlying
        Langchain app, and returns the model's response. The prompt is wrapped in a
        HumanMessage and processed in a new message sequence.

        Args:
            prompt (str): The user's text prompt to process


            str: The model's response text
        """

        chunks: list[dict[str, Any]] = []
        for chunk in self.stream(prompt):
            if isinstance(chunk, tuple):
                chunk = chunk[1]

            assert isinstance(chunk, dict)

            chunks.append(chunk)

        if len(chunks) == 0:
            return ""

        last_chunk_values = list(chunks[-1].values())
        if len(last_chunk_values) == 0:
            return ""
        value = last_chunk_values[0]
        messages = []
        if isinstance(value, dict) and "messages" in value and isinstance(value["messages"], list):
            messages = value["messages"]
        elif isinstance(value, list) and len(value) > 0:
            last_item = value[-1]
            if isinstance(last_item, dict) and "messages" in last_item and isinstance(last_item["messages"], list):
                messages = last_item["messages"]

<<<<<<< HEAD
        content = messages[-1].content
        # content = list(chunks[-1].values())[0]["messages"][-1].content
=======
        if len(messages) == 0:
            return ""
        
        last_message = messages[-1]
        if hasattr(last_message, "content"):
            content = last_message.content
        else:
            content = str(last_message) if last_message is not None else ""
         # content = list(chunks[-1].values())[0]["messages"][-1].content
>>>>>>> d4df6432

        return content

    def reset(self):
        """Reset the agent's conversation state.

        This method increments the internal thread ID counter, effectively starting a new
        conversation thread. Any subsequent invocations will be processed as part of a
        new conversation context.
        """
        try:
            current_thread_id = int(self._state.thread_id)
            self._state.set_thread_id(str(current_thread_id + 1))
        except (ValueError, TypeError):
            # If thread_id is not a valid integer, generate a new UUID
            self._state.set_thread_id(str(uuid.uuid4()))

    def duplicate(
        self,
        queue: Queue | None = None,
        agent_shared_state: AgentSharedState | None = None,
    ) -> "Agent":
        """Create a new instance of the agent with the same configuration.

        This method creates a deep copy of the agent with the same configuration
        but with its own independent state. This is useful when you need to run
        multiple instances of the same agent concurrently.

        Returns:
            Agent: A new Agent instance with the same configuration
        """
        shared_state = agent_shared_state or AgentSharedState()
<<<<<<< HEAD

        logger.debug(f"agent_shared_state: {agent_shared_state}")

        # Initialize the tools list with the original list of tools.
        # tools = [tool for tool in self._structured_tools]
        # tools: list[Tool] = [tool for tool in self._tools if isinstance(tool, Tool)]
=======
>>>>>>> d4df6432

        if queue is None:
            queue = Queue()

        # We duplicated each agent and add them as tools.
        # This will be recursively done for each sub agents.
        agents: list[Agent] = [
            agent.duplicate(queue, shared_state) for agent in self._original_agents
        ]

        new_agent = self.__class__(
            name=self._name,
            description=self._description,
            chat_model=self._chat_model,
            tools=self._original_tools,
            agents=agents,
            memory=self._checkpointer,
            state=shared_state,  # Create new state instance
            configuration=self._configuration,
            event_queue=queue,
        )

        return new_agent
<<<<<<< HEAD

    def light_duplicate(self, queue: Queue | None = None) -> "Agent":
        if queue is None:
            queue = Queue()

        agents: list[Agent] = [agent.light_duplicate(queue) for agent in self._agents]

        tools = self._tools + agents

        return Agent(
            name=self._name,
            description=self._description,
            chat_model=self._chat_model,
            tools=tools,
            memory=self._checkpointer,
            # TODO: Make sure that this is the behaviour we want.
            state=AgentSharedState(),  # Create new state instance
            configuration=self._configuration,
            event_queue=queue,
        )

=======
    
>>>>>>> d4df6432
    def as_api(
        self,
        router: APIRouter,
        route_name: str = "",
        name: str = "",
        description: str = "",
        description_stream: str = "",
        tags: list[str | Enum] | None = None,
    ) -> None:
        """Adds API endpoints for this agent to the given router.

        Args:
            router (APIRouter): The router to add endpoints to
            route_name (str): Optional prefix for route names. Defaults to ""
            name (str): Optional name to add to the endpoints. Defaults to ""
            description (str): Optional description to add to the endpoints. Defaults to ""
            description_stream (str): Optional description to add to the stream endpoints. Defaults to ""
            tags (list[str]): Optional list of tags to add to the endpoints. Defaults to None
        """

        route_name = route_name or self._name
        name = name or self._name.capitalize().replace("_", " ")
        description = description or self._description
        description_stream = description_stream or self._description

        class CompletionQuery(BaseModel):
            prompt: str = Field(..., description="The prompt to send to the agent")
            thread_id: str | int = Field(
                ..., description="The thread ID to use for the conversation"
            )

        @router.post(
            f"/{route_name}/completion" if route_name else "/completion",
            name=f"{name} completion",
            description=description,
            tags=tags,
        )
        def completion(query: CompletionQuery):
            if isinstance(query.thread_id, int):
                query.thread_id = str(query.thread_id)
            logger.debug(f"completion - current active agent: {self._state.current_active_agent}")
            logger.debug(f"completion - supervisor agent: {self._state.supervisor_agent}")

            new_agent = self.duplicate(queue=self._event_queue, agent_shared_state=self._state)
            new_agent.state.set_thread_id(query.thread_id)
            return new_agent.invoke(query.prompt)

        @router.post(
            f"/{route_name}/stream-completion" if route_name else "/stream-completion",
            name=f"{name} stream completion",
            description=description_stream,
            tags=tags,
        )
        async def stream_completion(query: CompletionQuery):
            if isinstance(query.thread_id, int):
                query.thread_id = str(query.thread_id)
            logger.debug(f"stream_completion - current active agent: {self._state.current_active_agent}")
            logger.debug(f"stream_completion - supervisor agent: {self._state.supervisor_agent}")

            new_agent = self.duplicate(queue=self._event_queue, agent_shared_state=self._state)
            new_agent.state.set_thread_id(query.thread_id)
            return EventSourceResponse(
                new_agent.stream_invoke(query.prompt),
                media_type="text/event-stream; charset=utf-8",
            )

    def stream_invoke(self, prompt: str):
        """Process a user prompt through the agent and yield responses as they come.

        Args:
            prompt (str): The user's text prompt to process

        Yields:
            dict: Event data formatted for SSE
        """

        # Start a thread to run the invoke and put results in queue
        def run_invoke():
            final_state = self.invoke(prompt)
            self._event_queue.put(FinalStateEvent(payload=final_state))

        from threading import Thread

        thread = Thread(target=run_invoke)
        thread.start()

        final_state = None
        while True:
            try:
                message = self._event_queue.get(timeout=0.05)
                if isinstance(message, ToolUsageEvent):
                    yield {
                        "event": "tool_usage",
                        "data": str(message.payload.tool_calls[0]["name"]),
                    }
                elif isinstance(message, ToolResponseEvent):
                    yield {
                        "event": "tool_response",
                        "data": str(pd.get(message, "payload.content", "NULL")),
                    }
                elif isinstance(message, AIMessageEvent):
                    yield {
                        "event": "ai_message",
                        "data": str(message.payload.content),
                    }
                elif isinstance(message, FinalStateEvent):
                    final_state = message.payload
                    break

                if (
                    not thread.is_alive()
                    and self._event_queue.empty()
                    and final_state is None
                ):
                    # We have a problem.
                    raise Exception(
                        "Agent thread has died and no final state event was received."
                    )
            except Empty:
                pass

        response = final_state
        logger.debug(f"Response: {response}")

        # Use a buffer to handle text chunks
        buffer = ""
        for char in response:
            buffer += char
            if char in ["\n", "\r"]:
                # if buffer.strip():  # Only send non-empty lines
                yield {"event": "message", "data": buffer.rstrip()}
                buffer = ""

        # Don't forget remaining text
        if buffer.strip():
            yield {"event": "message", "data": buffer}

        yield {"event": "done", "data": "[DONE]"}

    @property
    def tools(self) -> list[Union[Tool, BaseTool]]:
        """Get the list of tools available to the agent.

        Returns:
            list[Tool]: List of tools configured for this agent
        """
        return self._structured_tools

    @property
    def name(self) -> str:
        """Get the name of the agent.

        Returns:
            str: The agent's name
        """
        return self._name

    @property
    def description(self) -> str:
        """Get the description of the agent.

        Returns:
            str: The agent's description
        """
        return self._description

    @property
    def agents(self) -> list["Agent"]:
        return self._agents

    @property
    def chat_model(self) -> BaseChatModel:
        """Get the chat model used by the agent.

        Returns:
            BaseChatModel: The agent's chat model
        """
        if isinstance(self._chat_model, ChatModel):
            return self._chat_model.model
        return self._chat_model

    @property
    def configuration(self) -> AgentConfiguration:
        """Get the configuration used by the agent.

        Returns:
            AgentConfiguration: The agent's configuration
        """
        return self._configuration

    def hello(self) -> str:
        return "Hello"


def make_handoff_tool(*, agent: Agent, parent_graph: bool = False) -> BaseTool:
    """Create a tool that can return handoff via a Command"""
    tool_name = f"transfer_to_{agent.name}"

    @tool(tool_name)
    def handoff_to_agent(
        # # optionally pass current graph state to the tool (will be ignored by the LLM)
        state: Annotated[dict, InjectedState],
        # optionally pass the current tool call ID (will be ignored by the LLM)
        tool_call: Annotated[ToolCall, ToolCall],
    ):
        """Ask another agent for help."""
        agent_label = " ".join(
            word.capitalize() for word in agent.name.replace("_", " ").split()
        )

        tool_message = ToolMessage(
            content=f"Conversation transferred to {agent_label}",
            name=tool_name,
            tool_call_id=tool_call["id"],
        )

        agent.state.set_current_active_agent(agent.name)

        return Command(
            # navigate to another agent node in the PARENT graph
            goto=agent.name,
            graph=Command.PARENT if parent_graph else None,
            # This is the state update that the agent `agent_name` will see when it is invoked.
            # We're passing agent's FULL internal message history AND adding a tool message to make sure
            # the resulting chat history is valid. See the paragraph above for more information.
            update={"messages": state["messages"] + [tool_message]},
        )

    assert isinstance(handoff_to_agent, BaseTool)

    return handoff_to_agent<|MERGE_RESOLUTION|>--- conflicted
+++ resolved
@@ -3,6 +3,7 @@
 # Standard library imports for type hints
 import os
 import re
+import uuid
 
 # Dataclass imports for configuration
 from dataclasses import dataclass, field
@@ -30,6 +31,8 @@
 # Pydantic imports for schema validation (keep - it's already loaded by other modules)
 from pydantic import BaseModel, Field
 
+from lib.abi.models.Model import ChatModel
+
 ###
 
 
@@ -55,31 +58,8 @@
 from langgraph.graph import START, StateGraph
 from langgraph.graph.message import MessagesState
 from langgraph.types import Command
-<<<<<<< HEAD
 from sse_starlette.sse import EventSourceResponse
 
-=======
-from enum import Enum
-
-# Pydantic imports for schema validation
-from pydantic import BaseModel, Field
-
-from abi.utils.Expose import Expose
-from lib.abi.models.Model import ChatModel
-
-# Dataclass imports for configuration
-from dataclasses import dataclass, field
-
-from fastapi import APIRouter
-from abi import logger
-from sse_starlette.sse import EventSourceResponse
-
-from queue import Queue, Empty
-import pydash as pd
-import re
-import uuid
-
->>>>>>> d4df6432
 
 def create_checkpointer() -> BaseCheckpointSaver:
     """Create a checkpointer based on environment configuration.
@@ -346,7 +326,10 @@
         logger.debug(f"Supervisor agent: {self._state.supervisor_agent}")
 
         agent_names = [a.name for a in self._original_agents] + [name]
-        if self._state.current_active_agent is not None and self._state.current_active_agent in agent_names:
+        if (
+            self._state.current_active_agent is not None
+            and self._state.current_active_agent in agent_names
+        ):
             self._state.set_current_active_agent(self._state.current_active_agent)
         logger.debug(f"Current active agent: {self._state.current_active_agent}")
 
@@ -386,23 +369,16 @@
             tool.name: tool for tool in self._structured_tools
         }
 
-<<<<<<< HEAD
-        # TODO: Make sure the Agent does not call the version without tools.
-        self._chat_model = chat_model
-        if hasattr(chat_model, "output_version"):
-            self._chat_model_output_version = chat_model.output_version
-
-        self._chat_model_with_tools = chat_model
-=======
-        base_chat_model: BaseChatModel = chat_model if isinstance(chat_model, BaseChatModel) else chat_model.model
+        base_chat_model: BaseChatModel = (
+            chat_model if isinstance(chat_model, BaseChatModel) else chat_model.model
+        )
         assert isinstance(base_chat_model, BaseChatModel)
 
         self._chat_model = base_chat_model
         if hasattr(base_chat_model, "output_version"):
             self._chat_model_output_version = base_chat_model.output_version
-            
+
         self._chat_model_with_tools = base_chat_model
->>>>>>> d4df6432
         if self._tools or self._native_tools:
             tools_to_bind: list[Union[Tool, BaseTool, Dict]] = []
             tools_to_bind.extend(self._structured_tools)
@@ -412,19 +388,12 @@
             if self._can_bind_tools(base_chat_model):
                 self._chat_model_with_tools = base_chat_model.bind_tools(tools_to_bind)
             else:
-<<<<<<< HEAD
                 logger.warning(
-                    f"Chat model {type(chat_model).__name__} does not support tool calling. Tools will not be available for agent '{self._name}'."
+                    f"Chat model {type(base_chat_model).__name__} does not support tool calling. Tools will not be available for agent '{self._name}'."
                 )
                 # Keep the original model without tools
-                self._chat_model_with_tools = chat_model
-
-=======
-                logger.warning(f"Chat model {type(base_chat_model).__name__} does not support tool calling. Tools will not be available for agent '{self._name}'.")
-                # Keep the original model without tools
                 self._chat_model_with_tools = base_chat_model
-        
->>>>>>> d4df6432
+
         # Use provided memory or create based on environment
         if memory is None:
             self._checkpointer = create_checkpointer()
@@ -432,11 +401,6 @@
             self._checkpointer = memory
 
         # Randomize the thread_id to prevent the same thread_id to be used by multiple agents.
-<<<<<<< HEAD
-        import uuid
-
-=======
->>>>>>> d4df6432
         if os.getenv("ENV") == "dev":
             self._state.set_thread_id(str(uuid.uuid4()))
 
@@ -518,15 +482,17 @@
         @tool(return_direct=True)
         def get_current_active_agent() -> str:
             """Returns the current active agent."""
-            return "The current active agent is: " + (self._state.current_active_agent or self.name)
-        
+            return "The current active agent is: " + (
+                self._state.current_active_agent or self.name
+            )
+
         @tool(return_direct=True)
         def get_supervisor_agent() -> str:
             """Returns the supervisor agent."""
             if self._state.supervisor_agent is None:
                 return "I don't have a supervisor agent."
             return "The supervisor agent is: " + self._state.supervisor_agent
-        
+
         @tool(return_direct=True)
         def list_tools_available() -> str:
             """Displays a formatted list of all available tools."""
@@ -612,13 +578,10 @@
         if self.state.supervisor_agent and self.state.supervisor_agent != self.name:
             tools.append(request_help)
 
-<<<<<<< HEAD
-=======
         if self.state.supervisor_agent is not None or len(self._agents) > 0:
             tools.append(get_current_active_agent)
             tools.append(get_supervisor_agent)
-            
->>>>>>> d4df6432
+
         if self.state.supervisor_agent == self.name and os.getenv("ENV") == "dev":
             tools.append(read_makefile)
         return tools
@@ -799,29 +762,19 @@
                 logger.debug(f"❌ Agent '{at_mention}' not found")
 
         if (
-<<<<<<< HEAD
             self._state.current_active_agent is not None
             and self._state.current_active_agent != self.name
         ):
             logger.debug(
                 f"⏩ Continuing conversation with agent '{self._state.current_active_agent}'"
             )
-            self._state.set_current_active_agent(self._state.current_active_agent)
-            return Command(goto=self._state.current_active_agent)
-
-=======
-            self._state.current_active_agent is not None and 
-            self._state.current_active_agent != self.name
-        ):
-            logger.debug(f"⏩ Continuing conversation with agent '{self._state.current_active_agent}'")
             # Check if current active agent is in list of agents.
             if self._state.current_active_agent in [a.name for a in self._agents]:
                 self._state.set_current_active_agent(self._state.current_active_agent)
                 return Command(goto=self._state.current_active_agent)
             else:
                 logger.debug(f"❌ Agent '{self._state.current_active_agent}' not found")
-        
->>>>>>> d4df6432
+
         # self._state.set_current_active_agent(self.name)
         logger.debug(f"💬 Starting chatting with agent '{self.name}'")
         if (
@@ -878,9 +831,10 @@
 """
 
             self.set_system_prompt(dev_prompt)
-            
+
         if "CURRENT_DATE" not in self._system_prompt:
             from datetime import datetime
+
             current_date_str = f"CURRENT_DATE: The current date is {datetime.now().strftime('%Y-%m-%d')}\n"
             self._system_prompt = self._system_prompt + "\n" + current_date_str
             self.set_system_prompt(self._system_prompt)
@@ -957,15 +911,9 @@
         state: MessagesState,
     ) -> Command[Literal["call_tools", "__end__"]]:
         self._state.set_current_active_agent(self.name)
-<<<<<<< HEAD
-
-        logger.debug(f"call_model on: {self.name}")
-        # logger.debug(f"tools: {self._structured_tools}")
-=======
         logger.debug(f"🧠 Calling model on current active agent: {self.name}")
 
         # Inserting system prompt before messages.
->>>>>>> d4df6432
         messages = state["messages"]
         if self._system_prompt:
             messages = [
@@ -975,7 +923,9 @@
 
         # Calling model
         response: BaseMessage = self._chat_model_with_tools.invoke(messages)
-        logger.debug(f"Model response content: {response.content if hasattr(response, 'content') else response}")
+        logger.debug(
+            f"Model response content: {response.content if hasattr(response, 'content') else response}"
+        )
 
         # Handle tool calls if present
         if (
@@ -1000,7 +950,11 @@
 
     def call_tools(self, state: MessagesState) -> list[Command]:
         # Check if messages are present in the state.
-        if "messages" not in state or not isinstance(state["messages"], list) or len(state["messages"]) == 0:
+        if (
+            "messages" not in state
+            or not isinstance(state["messages"], list)
+            or len(state["messages"]) == 0
+        ):
             logger.warning("No messages in state, cannot call tools")
             return [Command(goto="__end__")]
 
@@ -1040,71 +994,72 @@
 
             # Check if tool needs state injection
             if "state" in tool_input_fields:
-                args = {**tool_call, "state": state} # inject state
+                args = {**tool_call, "state": state}  # inject state
 
             # Check if tool is a handoff tool
             is_handoff = tool_call["name"].startswith("transfer_to_")
             if is_handoff is True:
                 args = {"state": state, "tool_call": {**tool_call, "role": "tool_call"}}
-<<<<<<< HEAD
-
-            try:
-                logger.debug(f"tool_call: {tool_call}")
-                logger.debug(f"tool_input_fields: {tool_input_fields}")
-                logger.debug(f"args: {args}")
-=======
-                
+
             # Try to invoke the tool.
             try:
                 logger.debug(f"🔧 Tool arguments: {args.get('args')}")
->>>>>>> d4df6432
                 tool_response = tool_.invoke(args)
-                logger.debug(f"📦 Tool response: {tool_response.content if hasattr(tool_response, 'content') else tool_response}")
+                logger.debug(
+                    f"📦 Tool response: {tool_response.content if hasattr(tool_response, 'content') else tool_response}"
+                )
                 if (
-                    tool_response is not None and 
-                    hasattr(tool_response, "name") and 
-                    tool_response.name == "request_help" and 
-                    self._state.supervisor_agent != self.name
+                    tool_response is not None
+                    and hasattr(tool_response, "name")
+                    and tool_response.name == "request_help"
+                    and self._state.supervisor_agent != self.name
                 ):
                     self._state.set_current_active_agent(self._state.supervisor_agent)
                     self._state.set_requesting_help(True)
-                    results.append(Command(goto="current_active_agent", graph=Command.PARENT))
+                    results.append(
+                        Command(goto="current_active_agent", graph=Command.PARENT)
+                    )
                     return results
 
-<<<<<<< HEAD
-=======
                 called_tools.append(tool_)
 
                 # Handle tool response.
->>>>>>> d4df6432
                 if isinstance(tool_response, ToolMessage):
                     results.append(Command(update={"messages": [tool_response]}))
                 elif isinstance(tool_response, Command):
                     results.append(tool_response)
                 else:
-                    logger.warning(f"Tool call {tool_name} returned an unexpected type: {type(tool_response)}")
-                    results.append(Command(goto="__end__", update={"messages": [ToolMessage(content=str(tool_response), tool_call_id=tool_call["id"])]}))
+                    logger.warning(
+                        f"Tool call {tool_name} returned an unexpected type: {type(tool_response)}"
+                    )
+                    results.append(
+                        Command(
+                            goto="__end__",
+                            update={
+                                "messages": [
+                                    ToolMessage(
+                                        content=str(tool_response),
+                                        tool_call_id=tool_call["id"],
+                                    )
+                                ]
+                            },
+                        )
+                    )
             except Exception as e:
-<<<<<<< HEAD
-                if os.environ.get("LOG_LEVEL") == "DEBUG":
-                    raise e
-                # If the tool call fails, we want the model to interpret it.
+                logger.error(f"🚨 Tool call {tool_name} failed: {e}")
                 results.append(
                     Command(
                         goto="__end__",
                         update={
                             "messages": [
                                 ToolMessage(
-                                    content=str(e), tool_call_id=tool_call["id"]
+                                    content=f"Tool call {tool_name} failed: {str(e)}",
+                                    tool_call_id=tool_call["id"],
                                 )
                             ]
                         },
                     )
                 )
-=======
-                logger.error(f"🚨 Tool call {tool_name} failed: {e}")
-                results.append(Command(goto="__end__", update={"messages": [ToolMessage(content=f"Tool call {tool_name} failed: {str(e)}", tool_call_id=tool_call["id"])]}))
->>>>>>> d4df6432
 
         assert len(results) > 0, state
 
@@ -1117,56 +1072,32 @@
                 break
 
         # If the last response is a ToolMessage, we want the model to interpret it.
-<<<<<<< HEAD
-        if isinstance(
-            pd.get(results[-1], "update.messages[-1]", None), ToolMessage
-        ) and not pd.get(results[-1], "update.messages[-1]", None).name.startswith(
-            "transfer_to_"
-        ):
-            if return_direct is False:
-                logger.debug(
-                    f"ToolMessage found in results SENDING TO CALL_MODEL: {results[-1]}"
-                )
-                results.append(Command(goto="call_model"))
-            else:
-                logger.debug(
-                    "Injecting ToolMessage into AIMessage for the user to see."
-                )
-                last_message = pd.get(results[-1], "update.messages[-1]", None)
-                results.append(
-                    Command(
-                        update={"messages": [AIMessage(content=last_message.content)]}
-                    )
-                )
-
-        if (
-            tool_response is not None
-            and hasattr(tool_response, "name")
-            and tool_response.name.startswith("request_help")
-            and self._state.supervisor_agent != self.name
-        ):
-            # self._state.set_requesting_help(True)
-            self._state.set_current_active_agent(self._state.supervisor_agent)
-            self._state.set_requesting_help(True)
-            results.append(Command(goto="current_active_agent", graph=Command.PARENT))
-=======
-        last_tool_reponse: ToolMessage | Command | None = pd.get(results[-1], 'update.messages[-1]', None)
+        last_tool_reponse: ToolMessage | Command | None = pd.get(
+            results[-1], "update.messages[-1]", None
+        )
         logger.debug(f"last_tool_reponse: {last_tool_reponse}")
         if (
-            isinstance(last_tool_reponse, ToolMessage) and 
-            hasattr(last_tool_reponse, "name") and
-            last_tool_reponse.name is not None and
-            not last_tool_reponse.name.startswith("transfer_to_")
+            isinstance(last_tool_reponse, ToolMessage)
+            and hasattr(last_tool_reponse, "name")
+            and last_tool_reponse.name is not None
+            and not last_tool_reponse.name.startswith("transfer_to_")
         ):
             if return_direct is False:
                 logger.debug("⏩ Calling model to interpret the tool response.")
                 results.append(Command(goto="call_model"))
             else:
-                logger.debug("📧 Injecting ToolMessage into AIMessage for the user to see.")
-                results.append(Command(update={"messages": [AIMessage(content=last_tool_reponse.content)]}))
+                logger.debug(
+                    "📧 Injecting ToolMessage into AIMessage for the user to see."
+                )
+                results.append(
+                    Command(
+                        update={
+                            "messages": [AIMessage(content=last_tool_reponse.content)]
+                        }
+                    )
+                )
 
         logger.debug(f"✅ Tool results: {results}")
->>>>>>> d4df6432
         return results
 
     @property
@@ -1260,14 +1191,23 @@
                     continue
 
                 if isinstance(v, dict):
-                    if "messages" in v and isinstance(v["messages"], list) and len(v["messages"]) > 0:
+                    if (
+                        "messages" in v
+                        and isinstance(v["messages"], list)
+                        and len(v["messages"]) > 0
+                    ):
                         last_messages = [v["messages"][-1]]
                     else:
                         continue
                 elif isinstance(v, list):
                     last_messages = []
                     for e in v:
-                        if isinstance(e, dict) and "messages" in e and isinstance(e["messages"], list) and len(e["messages"]) > 0:
+                        if (
+                            isinstance(e, dict)
+                            and "messages" in e
+                            and isinstance(e["messages"], list)
+                            and len(e["messages"]) > 0
+                        ):
                             last_messages.append(e["messages"][-1])
                 else:
                     continue
@@ -1333,27 +1273,30 @@
             return ""
         value = last_chunk_values[0]
         messages = []
-        if isinstance(value, dict) and "messages" in value and isinstance(value["messages"], list):
+        if (
+            isinstance(value, dict)
+            and "messages" in value
+            and isinstance(value["messages"], list)
+        ):
             messages = value["messages"]
         elif isinstance(value, list) and len(value) > 0:
             last_item = value[-1]
-            if isinstance(last_item, dict) and "messages" in last_item and isinstance(last_item["messages"], list):
+            if (
+                isinstance(last_item, dict)
+                and "messages" in last_item
+                and isinstance(last_item["messages"], list)
+            ):
                 messages = last_item["messages"]
 
-<<<<<<< HEAD
-        content = messages[-1].content
-        # content = list(chunks[-1].values())[0]["messages"][-1].content
-=======
         if len(messages) == 0:
             return ""
-        
+
         last_message = messages[-1]
         if hasattr(last_message, "content"):
             content = last_message.content
         else:
             content = str(last_message) if last_message is not None else ""
-         # content = list(chunks[-1].values())[0]["messages"][-1].content
->>>>>>> d4df6432
+        # content = list(chunks[-1].values())[0]["messages"][-1].content
 
         return content
 
@@ -1386,15 +1329,6 @@
             Agent: A new Agent instance with the same configuration
         """
         shared_state = agent_shared_state or AgentSharedState()
-<<<<<<< HEAD
-
-        logger.debug(f"agent_shared_state: {agent_shared_state}")
-
-        # Initialize the tools list with the original list of tools.
-        # tools = [tool for tool in self._structured_tools]
-        # tools: list[Tool] = [tool for tool in self._tools if isinstance(tool, Tool)]
-=======
->>>>>>> d4df6432
 
         if queue is None:
             queue = Queue()
@@ -1418,31 +1352,7 @@
         )
 
         return new_agent
-<<<<<<< HEAD
-
-    def light_duplicate(self, queue: Queue | None = None) -> "Agent":
-        if queue is None:
-            queue = Queue()
-
-        agents: list[Agent] = [agent.light_duplicate(queue) for agent in self._agents]
-
-        tools = self._tools + agents
-
-        return Agent(
-            name=self._name,
-            description=self._description,
-            chat_model=self._chat_model,
-            tools=tools,
-            memory=self._checkpointer,
-            # TODO: Make sure that this is the behaviour we want.
-            state=AgentSharedState(),  # Create new state instance
-            configuration=self._configuration,
-            event_queue=queue,
-        )
-
-=======
-    
->>>>>>> d4df6432
+
     def as_api(
         self,
         router: APIRouter,
@@ -1483,10 +1393,16 @@
         def completion(query: CompletionQuery):
             if isinstance(query.thread_id, int):
                 query.thread_id = str(query.thread_id)
-            logger.debug(f"completion - current active agent: {self._state.current_active_agent}")
-            logger.debug(f"completion - supervisor agent: {self._state.supervisor_agent}")
-
-            new_agent = self.duplicate(queue=self._event_queue, agent_shared_state=self._state)
+            logger.debug(
+                f"completion - current active agent: {self._state.current_active_agent}"
+            )
+            logger.debug(
+                f"completion - supervisor agent: {self._state.supervisor_agent}"
+            )
+
+            new_agent = self.duplicate(
+                queue=self._event_queue, agent_shared_state=self._state
+            )
             new_agent.state.set_thread_id(query.thread_id)
             return new_agent.invoke(query.prompt)
 
@@ -1499,10 +1415,16 @@
         async def stream_completion(query: CompletionQuery):
             if isinstance(query.thread_id, int):
                 query.thread_id = str(query.thread_id)
-            logger.debug(f"stream_completion - current active agent: {self._state.current_active_agent}")
-            logger.debug(f"stream_completion - supervisor agent: {self._state.supervisor_agent}")
-
-            new_agent = self.duplicate(queue=self._event_queue, agent_shared_state=self._state)
+            logger.debug(
+                f"stream_completion - current active agent: {self._state.current_active_agent}"
+            )
+            logger.debug(
+                f"stream_completion - supervisor agent: {self._state.supervisor_agent}"
+            )
+
+            new_agent = self.duplicate(
+                queue=self._event_queue, agent_shared_state=self._state
+            )
             new_agent.state.set_thread_id(query.thread_id)
             return EventSourceResponse(
                 new_agent.stream_invoke(query.prompt),
