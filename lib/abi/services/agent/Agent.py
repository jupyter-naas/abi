# Standard library imports for type hints
from typing import Callable, Literal, Any, Union, Sequence, Generator

# LangChain Core imports for base components
from langchain_core.language_models import BaseChatModel
<<<<<<< HEAD
from langchain_core.messages import HumanMessage, AnyMessage, BaseMessage, SystemMessage, AIMessage
from langchain_core.tools import Tool, StructuredTool, BaseTool
from langchain_core.runnables import Runnable
=======
from langchain_core.messages import HumanMessage, AnyMessage, SystemMessage, AIMessage
from langchain_core.tools import Tool, StructuredTool
>>>>>>> a8160c36

# LangGraph imports for workflow and state management
from langgraph.checkpoint.base import BaseCheckpointSaver
from langgraph.checkpoint.memory import MemorySaver
from langgraph.graph import START, StateGraph
from langgraph.graph.message import MessagesState
from langgraph.graph.state import CompiledStateGraph

from langchain_core.tools import tool
from langgraph.prebuilt import InjectedState
from typing import Annotated, Optional
from langchain_core.messages import ToolMessage
from langchain_core.tools.base import InjectedToolCallId
from langgraph.types import Command
from enum import Enum

# Pydantic imports for schema validation
from pydantic import BaseModel, Field

from abi.utils.Expose import Expose

# Dataclass imports for configuration
from dataclasses import dataclass, field

from fastapi import APIRouter
from abi.utils.Logger import logger
from sse_starlette.sse import EventSourceResponse

from queue import Queue, Empty
import pydash as pd

class AgentSharedState:
    __thread_id: int

    def __init__(self, thread_id: int = 1):
        self.__thread_id = thread_id

    @property
    def thread_id(self) -> int:
        return self.__thread_id

    def set_thread_id(self, thread_id: int):
        self.__thread_id = thread_id


@dataclass
class Event:
    payload: Any


@dataclass
class ToolUsageEvent(Event):
    pass


@dataclass
class ToolResponseEvent(Event):
    pass


@dataclass
class FinalStateEvent(Event):
    pass


@dataclass
class AgentConfiguration:
    on_tool_usage: Callable[[AnyMessage], None] = field(
        default_factory=lambda: lambda _: None
    )
    on_tool_response: Callable[[AnyMessage], None] = field(
        default_factory=lambda: lambda _: None
    )
    system_prompt: str = field(
        default="You are a helpful assistant. If a tool you used did not return the result you wanted, look for another tool that might be able to help you. If you don't find a suitable tool. Just output 'I DONT KNOW'"
    )


class Agent(Expose):
    """An Agent class that orchestrates interactions between a language model and tools.

    This class implements an agent that can engage in conversations and use tools through a workflow graph.
    It manages the interaction between a chat model and a set of tools, maintaining conversation state
    and handling tool usage in a structured way.

    Attributes:
        __name (str): The name of the agent
        __description (str): The description of the agent
        __chat_model (BaseChatModel): The underlying language model with tool binding capability
        __tools (list[Tool]): List of tools available to the agent
        __checkpointer (BaseCheckpointSaver): Component that handles saving conversation state
        __thread_id (int): Identifier for the current conversation thread
        __app (CompiledStateGraph): The compiled workflow graph
        __workflow (StateGraph): The workflow definition graph
        __on_tool_usage (Callable[[AnyMessage], None]): Callback triggered when a tool is used
        __on_tool_response (Callable[[AnyMessage], None]): Callback triggered when a tool responds

    The agent uses a graph-based workflow system where:
    - The agent node processes messages using the language model
    - The tools node executes tool actions
    - The workflow alternates between these nodes based on the agent's decisions

    The workflow is configured to:
    1. Start with the agent node
    2. Conditionally route to either tools or end based on agent output
    3. Route back to agent after tool usage
    """

    __name: str
    __description: str

    __chat_model: BaseChatModel
    __chat_model_with_tools: Runnable[Any | str | Sequence[BaseMessage | list[str] | tuple[str, str] | str | dict[str, Any]], BaseMessage]
    __tools: list[Union[Tool, "Agent"]]
    __tools_by_name: dict[str, Union[Tool, BaseTool]]

    # An agent can have other agents.
    # He will be responsible to load them as tools.
    __agents: list["Agent"] = []

    __chekpointer: BaseCheckpointSaver
    __state: AgentSharedState

    graph: CompiledStateGraph
    __workflow: StateGraph
    __configuration: AgentConfiguration

    __on_tool_usage: Callable[[AnyMessage], None]
    __on_tool_response: Callable[[AnyMessage], None]

    # Avent queue used to stream tool usage and responses.
    __event_queue: Queue

    def __init__(
        self,
        name: str,
        description: str,
        chat_model: BaseChatModel,
        tools: list[Union[Tool, "Agent"]],
        agents: list["Agent"] = [],
        memory: BaseCheckpointSaver = MemorySaver(),
        state: AgentSharedState = AgentSharedState(),
        configuration: AgentConfiguration = AgentConfiguration(),
        event_queue: Queue | None = None,
    ):
        """Initialize a new Agent instance.

        Args:
            chat_model (BaseChatModel): The language model to use for chat interactions.
                Should support tool binding.
            tools (list[Tool]): List of tools to make available to the agent.
            memory (BaseCheckpointSaver, optional): Component to save conversation state.
                Defaults to an in-memory saver.
        """
        self.__name = name
        self.__description = description

        # We store the original list of provided tools. This will be usefull for duplication.
        self.__tools = tools

        # Assertions
        assert isinstance(name, str)
        assert isinstance(description, str)

        # We assert agents
        for agent in agents:
            assert isinstance(agent, Agent)

        # We store the provided tools in __structured_tools because we will need to know which ones are provided by the user and which one are agents.
        # This is needed when we duplicate the agent.
        _structured_tools, _agents = self.prepare_tools(tools, agents)
        self.__structured_tools = _structured_tools
        self.__agents = _agents

        # We assert that the tool that are provided are valid.
        for t in self.__structured_tools:
            assert isinstance(t, StructuredTool)
            assert hasattr(t, "name")
            assert hasattr(t, "description")
            assert hasattr(t, "func")
            assert hasattr(t, "args_schema")

        self.__tools_by_name: dict[str, Union[Tool, BaseTool]] = {
            tool.name: tool for tool in self.__structured_tools
        }

        # TODO: Make sure the Agent does not call the version without tools.
        self.__chat_model = chat_model
        self.__chat_model_with_tools = chat_model.bind_tools(self.__structured_tools)
        self.__checkpointer = memory
        self.__state = state

        self.__configuration = configuration

        self.__on_tool_usage = configuration.on_tool_usage
        self.__on_tool_response = configuration.on_tool_response

        # Initialize the event queue.
        if event_queue is None:
            self.__event_queue = Queue()
        else:
            self.__event_queue = event_queue

        # self.__setup_workflow()

        self.build_graph()

    def prepare_tools(self, tools: list[Union[Tool, "Agent"]], agents: list) -> tuple[list[Tool | BaseTool], list["Agent"]]:
        """
        If we have Agents in tools, we are properly loading them as handoff tools.
        It will effectively make the 'self' agent a supervisor agent.
        """
        _tools: list[Tool | BaseTool] = []
        _agents: list["Agent"] = []

        # We process tools knowing that they can either be StructutedTools or Agent.
        for t in tools:
            if isinstance(t, Agent):
                # TODO: We might want to duplicate the agent first.
                logger.debug(f"Agent passed as tool: {t}")
                _agents.append(t)
                for tool in t.as_tools():
                    _tools.append(tool)
            else:
                _tools.append(t)

        # We process agents that are not provided in tools.
        for agent in agents:
            if agent not in _agents:
                _agents.append(agent)
                for tool in agent.as_tools():
                    _tools.append(tool)

        return _tools, _agents

    def as_tools(self, parent_graph: bool = False) -> list[BaseTool]:
        return [make_handoff_tool(agent=self, parent_graph=parent_graph)]

    @property
    def state(self) -> AgentSharedState:
        return self.__state

    def build_graph(self, patcher: Optional[Callable] = None):
        graph = StateGraph(MessagesState)
        graph.add_node(self.call_model)
        graph.add_edge(START, "call_model")

        graph.add_node(self.call_tools)
        # TODO: Investigate if we need to uncomment this line. But It seems that is causing models + tools parrallel execution issues.
        #graph.add_edge("call_tools", "call_model")

        for agent in self.__agents:
            logger.debug(f"Adding node {agent.name} in graph")
            graph.add_node(agent.name, agent.graph)
            graph.add_edge(agent.name, "call_model")

        # Patcher is callable that can be passed and that will impact the graph before we compile it.
        # This is used to be able to give more flexibility about how the graph is being built.
        if patcher:
            graph = patcher(graph)

        self.graph = graph.compile(checkpointer=self.__checkpointer)

    def call_model(
        self, state: MessagesState
    ) -> Command[Literal["call_tools", "__end__"]]:
        # logger.debug(f"call_model on: {self.name}")
        messages = state["messages"]
        if self.__configuration.system_prompt:
            messages = [
                SystemMessage(content=self.__configuration.system_prompt),
            ] + messages

        response: BaseMessage = self.__chat_model_with_tools.invoke(messages)
        if isinstance(response, AIMessage) and hasattr(response, 'tool_calls') and len(response.tool_calls) > 0:
            # TODO: Rethink this.
            # This is done to prevent an LLM to call multiple tools at once.
            # It's important because, as some tools are subgraphs, and that we are passing the full state, the subgraph will be able to mess with the state.
            # Therefore, if the LLM calls a tool here like the "add" method, and at the same time request the multiplication agent, the agent will mess with the state, and the result of the "add" tool will be lost.
            #### ----->  A solution would be to rebuild the state to make sure that the following message of a tool call it the response of that call. If we do that we should theroetically be able to call multiple tools at once, which would be more effective.
            response.tool_calls = [response.tool_calls[0]]

            return Command(goto="call_tools", update={"messages": [response]})

        return Command(goto="__end__", update={"messages": [response]})

    # NOTE: this is a simplified version of the prebuilt ToolNode
    # If you want to have a tool node that has full feature parity, please refer to the source code
<<<<<<< HEAD
    def call_tools(self, state: MessagesState) -> list[Command]:
        last_message = state["messages"][-1]
        if not isinstance(last_message, AIMessage) or not hasattr(last_message, 'tool_calls'):
            return [Command(goto="__end__", update={"messages": [last_message]})]
            
        tool_calls = last_message.tool_calls
        results: list[Command] = []
=======
    def call_tools(self, state: MessagesState) -> Command[Literal["call_model"]]:
        tool_calls = state["messages"][-1].tool_calls
        assert len(tool_calls) > 0, state["messages"][-1]
        results = []
>>>>>>> a8160c36
        for tool_call in tool_calls:
            tool_ = self.__tools_by_name[tool_call["name"]]

            tool_input_fields = tool_.get_input_schema().model_json_schema()[
                "properties"
            ]

            # this is simplified for demonstration purposes and
            # is different from the ToolNode implementation
            if "state" in tool_input_fields:
                # inject state
                tool_call = {**tool_call, "args": {**tool_call["args"], "state": state}}

<<<<<<< HEAD
            self.__notify_tool_usage(last_message)
            tool_response = tool_.invoke(tool_call)
            self.__notify_tool_response(tool_response)
            
=======
            #self.__notify_tool_usage(state["messages"][-1])
            if tool_call['name'].startswith('transfer_to_'):
                tool_call = {"state": state, "tool_call_id": tool_call['id']}
                
            tool_response = tool_.invoke(tool_call)
            #self.__notify_tool_response(tool_response)
>>>>>>> a8160c36
            if isinstance(tool_response, ToolMessage):
                results.append(Command(update={"messages": [tool_response]}))

            # handle tools that return Command directly
            elif isinstance(tool_response, Command):
                results.append(tool_response)
            else:
                raise ValueError(
                    f"Tool call {tool_call['name']} returned an unexpected type: {type(tool_response)}"
                )
        assert len(results) > 0, state
        return results

    @property
    def workflow(self) -> StateGraph:
        return self.__workflow

    def __notify_tool_usage(self, message: AnyMessage):
        self.__event_queue.put(ToolUsageEvent(payload=message))
        self.__on_tool_usage(message)

    def __notify_tool_response(self, message: AnyMessage):
        self.__event_queue.put(ToolResponseEvent(payload=message))
        self.__on_tool_response(message)

    def on_tool_usage(self, callback: Callable[[AnyMessage], None]):
        """Register a callback to be called when a tool is used.

        The callback will be invoked whenever the model makes a tool call,
        before the tool is actually executed.

        Args:
            callback (Callable[[AnyMessage], None]): Function to call with the message
                containing the tool call
        """
        self.__on_tool_usage = callback

    def on_tool_response(self, callback: Callable[[AnyMessage], None]):
        """Register a callback to be called when a tool response is received.

        The callback will be invoked whenever a tool response message is processed,
        before passing the messages to the model.

        Args:
            callback (Callable[[AnyMessage], None]): Function to call with the message
                containing the tool response
        """
        self.__on_tool_response = callback

    @property
    def app(self):
        """Get the underlying Langchain app.
        This property exposes the underlying Langchain app for advanced usage scenarios.
        Users can call app.invoke() directly with custom message sequences and configurations
        if they need more control than the standard invoke() method provides.

        Returns:
            RunnableSequence: The Langchain runnable sequence that processes messages
        """
        return self.__app

    def stream(self, prompt: str) -> Generator[dict[str, Any] | Any, None, None]:
        """Process a user prompt through the agent and yield responses as they come.

        Args:
            prompt (str): The user's text prompt to process

        Yields:
            str: The model's response text
        """
        notified = {}
        
        for chunk in self.graph.stream(
            {"messages": [HumanMessage(content=prompt)]},
            config={"configurable": {"thread_id": self.__state.thread_id}},
            subgraphs=True,
        ):
            _, payload = chunk
            
            if isinstance(payload, dict):
                last_message = list(payload.values())[0]["messages"][-1]
                
                if isinstance(last_message, AIMessage):
                    if pd.get(last_message, "additional_kwargs.tool_calls"):
                        # This is a tool call.
                        self.__notify_tool_usage(last_message)
                    else:
                        # This is a message.
                        # print("\n\nIntermediate AI Message:")
                        # print(last_message.content)
                        # print(last_message)
                        # print('\n\n')
                        pass
                elif isinstance(last_message, ToolMessage):
                    if last_message.id not in notified:
                        self.__notify_tool_response(last_message)
                        notified[last_message.id] = True
                else:
                    if 'tool_call_id' in last_message:
                        if last_message['tool_call_id'] not in notified:
                            self.__notify_tool_response(last_message)
                            notified[last_message['tool_call_id']] = True
                    else:
                        print("\n\n Unknown message type:")
                        print(type(last_message))
                        print(last_message)
                        print('\n\n')
            
            
            yield chunk

    def invoke(self, prompt: str) -> str:
        """Process a user prompt through the agent and return the response.

        This method takes a text prompt from the user, processes it through the underlying
        Langchain app, and returns the model's response. The prompt is wrapped in a
        HumanMessage and processed in a new message sequence.

        Args:
            prompt (str): The user's text prompt to process


            str: The model's response text
        """

        chunks: list[dict[str, Any]] = []
        for chunk in self.stream(prompt):
            if isinstance(chunk, tuple):
                chunk = chunk[1]
                
            assert isinstance(chunk, dict)
            
            chunks.append(chunk)

        content = list(chunks[-1].values())[0]["messages"][-1].content

        return content

    def reset(self):
        """Reset the agent's conversation state.

        This method increments the internal thread ID counter, effectively starting a new
        conversation thread. Any subsequent invocations will be processed as part of a
        new conversation context.
        """
        self.__state.set_thread_id(self.__state.thread_id + 1)

    def __tool_function(self, prompt: str) -> str:
        response = self.invoke(prompt)

        return response

    def duplicate(self, queue: Queue | None = None) -> "Agent":
        """Create a new instance of the agent with the same configuration.

        This method creates a deep copy of the agent with the same configuration
        but with its own independent state. This is useful when you need to run
        multiple instances of the same agent concurrently.

        Returns:
            Agent: A new Agent instance with the same configuration
        """
        # Initialize the tools list with the original list of tools.
        # tools = [tool for tool in self.__structured_tools]
        tools : list[Tool] = [tool for tool in self.__tools if isinstance(tool, Tool)]

        if queue is None:
            queue = Queue()

        # We duplicated each agent and add them as tools.
        # This will be recursively done for each sub agents.
        agents : list[Agent] = [agent.duplicate(queue) for agent in self.__agents]

        new_agent = Agent(
            name=self.__name,
            description=self.__description,
            chat_model=self.__chat_model,
            tools=tools + agents,
            memory=self.__checkpointer,
            # TODO: Make sure that this is the behaviour we want.
            state=AgentSharedState(),  # Create new state instance
            configuration=self.__configuration,
            event_queue=queue,
        )

        return new_agent

    def as_api(
        self,
        router: APIRouter,
        route_name: str,
        name: str,
        description: str = "",
        description_stream: str = "",
        tags: list[str | Enum] | None = None,
    ) -> None:
        """Adds API endpoints for this agent to the given router.

        Args:
            router (APIRouter): The router to add endpoints to
            route_name (str): Optional prefix for route names. Defaults to ""
            name (str): Optional name to add to the endpoints. Defaults to ""
            description (str): Optional description to add to the endpoints. Defaults to ""
            description_stream (str): Optional description to add to the stream endpoints. Defaults to ""
            tags (list[str]): Optional list of tags to add to the endpoints. Defaults to []
        """

        class CompletionQuery(BaseModel):
            prompt: str = Field(..., description="The prompt to send to the agent")
            thread_id: int = Field(
                ..., description="The thread ID to use for the conversation"
            )

        @router.post(
            f"/{route_name}/completion" if route_name else "/completion",
            name=f"{name} completion",
            description=description,
            tags=tags,
        )
        def completion(query: CompletionQuery):
            new_agent = self.duplicate()
            new_agent.state.set_thread_id(query.thread_id)
            return new_agent.invoke(query.prompt)

        @router.post(
            f"/{route_name}/stream-completion" if route_name else "/stream-completion",
            name=f"{name} stream completion",
            description=description_stream,
            tags=tags,
        )
        async def stream_completion(query: CompletionQuery):
            new_agent = self.duplicate()
            new_agent.state.set_thread_id(query.thread_id)
            return EventSourceResponse(
                new_agent.stream_invoke(query.prompt),
                media_type="text/event-stream; charset=utf-8",
            )

    def stream_invoke(self, prompt: str):
        """Process a user prompt through the agent and yield responses as they come.

        Args:
            prompt (str): The user's text prompt to process

        Yields:
            dict: Event data formatted for SSE
        """

        # Start a thread to run the invoke and put results in queue
        def run_invoke():
            final_state = self.invoke(prompt)
            self.__event_queue.put(FinalStateEvent(payload=final_state))

        from threading import Thread

        thread = Thread(target=run_invoke)
        thread.start()

        final_state = None
        while True:
            try:
                message = self.__event_queue.get(timeout=0.05)
                if isinstance(message, ToolUsageEvent):
                    yield {
                        "event": "tool_usage",
                        "data": str(message.payload.tool_calls[0]["name"]),
                    }
                elif isinstance(message, ToolResponseEvent):
                    yield {
                        "event": "tool_response",
                        "data": str(message.payload.content),
                    }
                elif isinstance(message, FinalStateEvent):
                    final_state = message.payload
                    break

                if (
                    not thread.is_alive()
                    and self.__event_queue.empty()
                    and final_state is None
                ):
                    # We have a problem.
                    raise Exception(
                        "Agent thread has died and no final state event was received."
                    )
            except Empty:
                pass

        response = final_state
        logger.debug(f"Response: {response}")

        # Use a buffer to handle text chunks
        buffer = ""
        for char in response:
            buffer += char
            if char in ["\n", "\r"]:
                # if buffer.strip():  # Only send non-empty lines
                yield {"event": "message", "data": buffer.rstrip()}
                buffer = ""

        # Don't forget remaining text
        if buffer.strip():
            yield {"event": "message", "data": buffer}

        yield {"event": "done", "data": "[DONE]"}

    @property
    def tools(self) -> list[Union[Tool, BaseTool]]:
        """Get the list of tools available to the agent.

        Returns:
            list[Tool]: List of tools configured for this agent
        """
        return self.__structured_tools

    @property
    def name(self) -> str:
        """Get the name of the agent.

        Returns:
            str: The agent's name
        """
        return self.__name

    @property
    def description(self) -> str:
        """Get the description of the agent.

        Returns:
            str: The agent's description
        """
        return self.__description

    @property
    def agents(self) -> list["Agent"]:
        return self.__agents

    @property
    def chat_model(self) -> BaseChatModel:
        """Get the chat model used by the agent.

        Returns:
            BaseChatModel: The agent's chat model
        """
        return self.__chat_model
    
    @property
    def configuration(self) -> AgentConfiguration:
        """Get the configuration used by the agent.

        Returns:
            AgentConfiguration: The agent's configuration
        """
        return self.__configuration


def make_handoff_tool(*, agent: Agent, parent_graph: bool = False) -> BaseTool:
    """Create a tool that can return handoff via a Command"""
    tool_name = f"transfer_to_{agent.name}"

    @tool(tool_name)
    def handoff_to_agent(
        # # optionally pass current graph state to the tool (will be ignored by the LLM)
        state: Annotated[dict, InjectedState],
        # optionally pass the current tool call ID (will be ignored by the LLM)
        tool_call_id: Annotated[str, InjectedToolCallId],
    ):
        """Ask another agent for help."""
        agent_label = " ".join(word.capitalize() for word in agent.name.replace('_', ' ').split())
        tool_message = {
            "role": "tool",
            "content": f"Conversation transferred to {agent_label}",
            "name": tool_name,
            "tool_call_id": tool_call_id,
        }

        return Command(
            # navigate to another agent node in the PARENT graph
            goto=agent.name,
            graph=Command.PARENT if parent_graph else None,
            # This is the state update that the agent `agent_name` will see when it is invoked.
            # We're passing agent's FULL internal message history AND adding a tool message to make sure
            # the resulting chat history is valid. See the paragraph above for more information.
            update={"messages": state["messages"] + [tool_message]},
        )

    assert isinstance(handoff_to_agent, BaseTool)

    return handoff_to_agent<|MERGE_RESOLUTION|>--- conflicted
+++ resolved
@@ -3,14 +3,9 @@
 
 # LangChain Core imports for base components
 from langchain_core.language_models import BaseChatModel
-<<<<<<< HEAD
 from langchain_core.messages import HumanMessage, AnyMessage, BaseMessage, SystemMessage, AIMessage
 from langchain_core.tools import Tool, StructuredTool, BaseTool
 from langchain_core.runnables import Runnable
-=======
-from langchain_core.messages import HumanMessage, AnyMessage, SystemMessage, AIMessage
-from langchain_core.tools import Tool, StructuredTool
->>>>>>> a8160c36
 
 # LangGraph imports for workflow and state management
 from langgraph.checkpoint.base import BaseCheckpointSaver
@@ -299,7 +294,6 @@
 
     # NOTE: this is a simplified version of the prebuilt ToolNode
     # If you want to have a tool node that has full feature parity, please refer to the source code
-<<<<<<< HEAD
     def call_tools(self, state: MessagesState) -> list[Command]:
         last_message = state["messages"][-1]
         if not isinstance(last_message, AIMessage) or not hasattr(last_message, 'tool_calls'):
@@ -307,12 +301,6 @@
             
         tool_calls = last_message.tool_calls
         results: list[Command] = []
-=======
-    def call_tools(self, state: MessagesState) -> Command[Literal["call_model"]]:
-        tool_calls = state["messages"][-1].tool_calls
-        assert len(tool_calls) > 0, state["messages"][-1]
-        results = []
->>>>>>> a8160c36
         for tool_call in tool_calls:
             tool_ = self.__tools_by_name[tool_call["name"]]
 
@@ -325,20 +313,13 @@
             if "state" in tool_input_fields:
                 # inject state
                 tool_call = {**tool_call, "args": {**tool_call["args"], "state": state}}
-
-<<<<<<< HEAD
-            self.__notify_tool_usage(last_message)
-            tool_response = tool_.invoke(tool_call)
-            self.__notify_tool_response(tool_response)
             
-=======
             #self.__notify_tool_usage(state["messages"][-1])
             if tool_call['name'].startswith('transfer_to_'):
                 tool_call = {"state": state, "tool_call_id": tool_call['id']}
                 
             tool_response = tool_.invoke(tool_call)
             #self.__notify_tool_response(tool_response)
->>>>>>> a8160c36
             if isinstance(tool_response, ToolMessage):
                 results.append(Command(update={"messages": [tool_response]}))
 
