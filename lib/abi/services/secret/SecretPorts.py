from abc import ABC, abstractmethod
from typing import Any, Dict, List


class ISecretAdapter(ABC):
    @abstractmethod
<<<<<<< HEAD
    def get(self, key: str, default: Any = None) -> str | None:
=======
    def get(self, key: str, default: Any = None) -> str | Any | None:
        raise NotImplementedError()

    @abstractmethod
    def set(self, key: str, value: str):
        raise NotImplementedError()

    @abstractmethod
    def remove(self, key: str):
        raise NotImplementedError()

    @abstractmethod
    def list(self) -> Dict[str, str | None]:
>>>>>>> 114cabef
        raise NotImplementedError()


class ISecretService(ABC):
    __adapter: List[ISecretAdapter]

    @abstractmethod
    def get(self, key: str, default: Any = None) -> str | Any | None:
        raise NotImplementedError()

    @abstractmethod
    def set(self, key: str, value: str):
        raise NotImplementedError()

    @abstractmethod
    def remove(self, key: str):
        raise NotImplementedError()

    @abstractmethod
<<<<<<< HEAD
    def get(self, key: str, default: Any = None) -> str | None:
=======
    def list(self) -> Dict[str, str | None]:
>>>>>>> 114cabef
        raise NotImplementedError()<|MERGE_RESOLUTION|>--- conflicted
+++ resolved
@@ -4,9 +4,6 @@
 
 class ISecretAdapter(ABC):
     @abstractmethod
-<<<<<<< HEAD
-    def get(self, key: str, default: Any = None) -> str | None:
-=======
     def get(self, key: str, default: Any = None) -> str | Any | None:
         raise NotImplementedError()
 
@@ -20,7 +17,6 @@
 
     @abstractmethod
     def list(self) -> Dict[str, str | None]:
->>>>>>> 114cabef
         raise NotImplementedError()
 
 
@@ -40,9 +36,5 @@
         raise NotImplementedError()
 
     @abstractmethod
-<<<<<<< HEAD
-    def get(self, key: str, default: Any = None) -> str | None:
-=======
     def list(self) -> Dict[str, str | None]:
->>>>>>> 114cabef
         raise NotImplementedError()