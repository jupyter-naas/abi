--- conflicted
+++ resolved
@@ -1,201 +1,3 @@
-<<<<<<< HEAD
-from src import services
-from abi import logger
-from io import BytesIO
-import json
-from typing import Tuple, Dict
-import pandas as pd
-from datetime import datetime
-from rdflib import Graph
-import yaml
-
-def __make_copy(dir_path: str, file_name: str, content: bytes) -> Tuple[str, str]:
-    """
-    Make a copy of a file in storage with timestamp in the name.
-    """
-    file_name = f"{datetime.now()}_{file_name}"
-    services.storage_service.put_object(
-        prefix=dir_path,
-        key=file_name,
-        content=content
-    )
-    return dir_path, file_name
-
-def get_image(dir_path: str, file_name: str) -> bytes | None:
-    """
-    Get an image from storage.
-    """
-    try:
-        return services.storage_service.get_object(dir_path, file_name)
-    except Exception as e:
-        logger.info(f"Error getting image from {dir_path}: {e}")
-        return None
-
-def save_image(image: bytes, dir_path: str, file_name: str, copy: bool = True) -> Tuple[str, str]:
-    """
-    Save an image to storage.
-    """
-    services.storage_service.put_object(
-        prefix=dir_path,
-        key=file_name,
-        content=image
-    )
-    if copy:
-        __make_copy(dir_path, file_name, image)
-    return dir_path, file_name
-
-def get_yaml(dir_path: str, file_name: str) -> Dict:
-    """
-    Get a YAML file from storage.
-    """
-    try:
-        file_content = services.storage_service.get_object(dir_path, file_name).decode("utf-8")
-        return yaml.safe_load(file_content)
-    except Exception as e:
-        logger.info(f"Error getting YAML data from {dir_path}: {e}")
-        return {}
-
-def save_yaml(data: Dict, dir_path: str, file_name: str, copy: bool = True) -> Tuple[str, str]:
-    """
-    Save a YAML file to storage.
-    """
-    content = yaml.dump(data, indent=4, allow_unicode=True).encode("utf-8")
-    services.storage_service.put_object(
-        prefix=dir_path,
-        key=file_name,
-        content=content
-    )
-    if copy:
-        __make_copy(dir_path, file_name, content)
-    return dir_path, file_name
-
-
-def get_csv(dir_path: str, file_name: str, sep: str = ";", encoding: str = "utf-8") -> pd.DataFrame:
-    """
-    Get a CSV file from storage.
-    """
-    try:
-        file_content = services.storage_service.get_object(dir_path, file_name).decode(encoding)
-        return pd.read_csv(file_content, sep=sep)
-    except Exception as e:
-        logger.info(f"Error getting CSV data from {dir_path}: {e}")
-        return pd.DataFrame()
-
-def save_csv(data: pd.DataFrame, dir_path: str, file_name: str, sep: str = ";", encoding: str = "utf-8", copy: bool = True) -> Tuple[str, str]:
-    """
-    Save a CSV file to storage.
-    """
-    content = data.to_csv(index=False, encoding=encoding, sep=sep).encode(encoding)
-    services.storage_service.put_object(
-        prefix=dir_path,
-        key=file_name,
-        content=content
-    )
-    if copy:
-        __make_copy(dir_path, file_name, content)
-    return dir_path, file_name
-  
-def get_json(dir_path: str, file_name: str) -> Dict:
-    """
-    Get JSON data from storage.
-    """
-    try:
-        file_content = services.storage_service.get_object(dir_path, file_name).decode("utf-8")
-        data = json.loads(file_content)
-        return data
-    except Exception as e:
-        logger.info(f"Error getting JSON data from {dir_path}: {e}")
-        return {}
-    
-def save_json(data: dict, dir_path: str, file_name: str, copy: bool = True, sort_keys: bool = True) -> Tuple[str, str]:
-    """
-    Save JSON data to storage.
-    """
-    content = json.dumps(data, indent=4, ensure_ascii=False, sort_keys=sort_keys).encode("utf-8")
-    services.storage_service.put_object(
-        prefix=dir_path,
-        key=file_name,
-        content=content
-    )
-    if copy:
-        __make_copy(dir_path, file_name, content)
-    return dir_path, file_name
-
-def get_triples(dir_path: str, file_name: str, format: str = "turtle") -> Graph:
-    """
-    Get Turtle data from storage and return as RDFlib Graph.
-    """
-    try:
-        file_content = services.storage_service.get_object(dir_path, file_name).decode("utf-8")
-        graph = Graph()
-        graph.parse(data=file_content, format=format)
-        return graph
-    except Exception as e:
-        logger.info(f"Error getting triples from {dir_path}: {e}")
-        return Graph()
-
-def save_triples(graph: Graph, dir_path: str, file_name: str, format: str = "turtle", copy: bool = True) -> Tuple[str, str]:
-    """
-    Save RDFlib Graph data to storage in Turtle format.
-    """
-    turtle_content = graph.serialize(format=format).encode("utf-8")
-    services.storage_service.put_object(
-        prefix=dir_path,
-        key=file_name,
-        content=turtle_content
-    )
-    if copy:
-        __make_copy(dir_path, file_name, turtle_content)
-    return dir_path, file_name
-
-def get_powerpoint_presentation(dir_path: str, file_name: str) -> BytesIO:
-    """
-    Get a PowerPoint presentation from storage.
-
-    Args:
-        output_dir: The directory where the presentation is stored.
-        file_name: The name of the presentation file.
-
-    Returns:
-        BytesIO: A BytesIO object containing the presentation data.
-    """
-    try:
-        data = services.storage_service.get_object(dir_path, file_name)
-        byte_stream = BytesIO(data)
-        byte_stream.seek(0)
-        return byte_stream
-    except Exception as e:
-        logger.info(f"Error getting PowerPoint presentation from {dir_path}: {e}")
-        return BytesIO()
-
-def save_powerpoint_presentation(presentation, dir_path: str, file_name: str, copy: bool = True) -> Tuple[str, str]:
-    """
-    Save a PowerPoint presentation to a file and create an asset in Naas.
-
-    Args:
-        presentation: The presentation to save.
-        output_dir: The directory to save the presentation to.
-        file_name: The name of the file to save the presentation to.
-        naas_integration: The Naas integration to use to create the asset.
-
-    Returns:
-        str: The URL of the asset.
-    """
-    # Save presentation
-    logger.info("-----> Saving PowerPoint presentation to Storage")
-    # Create byte stream
-    byte_stream = BytesIO() 
-    presentation.save(byte_stream)
-    byte_stream.seek(0)
-    services.storage_service.put_object(
-        prefix=dir_path,
-        key=file_name,
-        content=byte_stream.getvalue()
-    )
-    if copy:
-        __make_copy(dir_path, file_name, byte_stream.getvalue())
-    return dir_path, file_name
-=======
 import os
 
     
@@ -207,5 +9,4 @@
     if base_path == "/":
         raise Exception("No storage folder found")
 
-    return find_storage_folder(os.path.dirname(base_path))
->>>>>>> c2693997
+    return find_storage_folder(os.path.dirname(base_path))