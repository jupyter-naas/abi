from urllib.parse import quote
import hashlib
import uuid
from uuid import UUID
<<<<<<< HEAD
=======
import unicodedata
import re
>>>>>>> c2693997

def create_id_from_string(string: str) -> str:
    """Create a URL-safe ID from a string.

    Args:
        string (str): Input string to convert

    Returns:
        str: URL-safe string with spaces replaced by hyphens
    """
    return quote(string.replace(" ", "-").lower(), safe="")

def string_to_uuid(input_string: str) -> UUID:
    """Convert a string to a UUID.

    Args:
        input_string (str): Input string to convert

    Returns:
        str: UUID
    """
    hash_object = hashlib.sha256(input_string.encode())
    hex_hash = hash_object.hexdigest()
    uuid_obj = uuid.UUID(hex_hash[:32])
<<<<<<< HEAD
    return uuid_obj
=======
    return uuid_obj

def create_hash_from_string(input_string: str) -> str:
    """Convert a string to a UUID.

    Args:
        input_string (str): Input string to convert

    Returns:
        str: UUID
    """
    hash_object = hashlib.sha256(input_string.encode())
    hex_hash = hash_object.hexdigest()
    return hex_hash

def normalize(text: str) -> str:
    """Normalize text by removing accents, punctuation, and converting to lowercase."""
    text = text.lower()
    text = unicodedata.normalize('NFKD', text)
    text = re.sub(r'[^\w\s]', '', text)
    text = ''.join(c for c in text if not unicodedata.combining(c))
    return text
>>>>>>> c2693997
<|MERGE_RESOLUTION|>--- conflicted
+++ resolved
@@ -2,11 +2,8 @@
 import hashlib
 import uuid
 from uuid import UUID
-<<<<<<< HEAD
-=======
 import unicodedata
 import re
->>>>>>> c2693997
 
 def create_id_from_string(string: str) -> str:
     """Create a URL-safe ID from a string.
@@ -31,9 +28,6 @@
     hash_object = hashlib.sha256(input_string.encode())
     hex_hash = hash_object.hexdigest()
     uuid_obj = uuid.UUID(hex_hash[:32])
-<<<<<<< HEAD
-    return uuid_obj
-=======
     return uuid_obj
 
 def create_hash_from_string(input_string: str) -> str:
@@ -55,5 +49,4 @@
     text = unicodedata.normalize('NFKD', text)
     text = re.sub(r'[^\w\s]', '', text)
     text = ''.join(c for c in text if not unicodedata.combining(c))
-    return text
->>>>>>> c2693997
+    return text